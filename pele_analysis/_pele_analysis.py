--- conflicted
+++ resolved
@@ -1966,12 +1966,7 @@
                             residue_label = resname+str(residue.id[1])
 
                             # Give atom coordinates to Bio.PDB object
-<<<<<<< HEAD
                             traj_index = atom_traj_index[chain_index][residue_label][atoms[j].name]
-=======
-                            print(residue_label, filename, atoms[j].name)
-                            traj_index = atom_traj_index[residue_label][atoms[j].name]
->>>>>>> 365588f9
                             atoms[j].coord = xyz[traj_index]*10
 
                     # Save structure
