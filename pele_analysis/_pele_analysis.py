--- conflicted
+++ resolved
@@ -107,11 +107,7 @@
                     self.trajectory_files[protein][ligand] = pele_read.getTrajectoryFiles(pele_dir+'/'+self.pele_output_folder+'/output')
                     self.equilibration['report'][protein][ligand] = pele_read.getEquilibrationReportFiles(pele_dir+'/'+self.pele_output_folder+'/output')
                     self.equilibration['trajectory'][protein][ligand] = pele_read.getEquilibrationTrajectoryFiles(pele_dir+'/'+self.pele_output_folder+'/output')
-<<<<<<< HEAD
-                    
-=======
-
->>>>>>> af23c178
+
                 if not os.path.exists(pele_dir+'/'+self.pele_output_folder+'/input'):
                     print('PELE input folder not found for %s-%s PELE calculation.' % (protein, ligand))
                     continue
