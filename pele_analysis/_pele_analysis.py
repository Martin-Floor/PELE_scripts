--- conflicted
+++ resolved
@@ -3195,14 +3195,7 @@
                         print()
                 box_centers[(protein, ligand)] = np.average(bc, axis=0)
 
-<<<<<<< HEAD
             else:
-=======
-                box_centers[(protein, ligand)] = np.average(bc, axis=0)
-
-            else:
-
->>>>>>> a12abd55
                 box_centers[(protein, ligand)] = bc.reshape((3,))
 
         return box_centers
