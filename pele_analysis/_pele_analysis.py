from . import pele_read
from . import pele_trajectory

import os
import shutil
import copy
import re

import pandas as pd
pd.options.mode.chained_assignment = None
import matplotlib as mpl
import matplotlib.pyplot as plt
import mdtraj as md
import numpy as np
from Bio import PDB
import gc
from Bio.PDB.PDBExceptions import PDBConstructionWarning
import warnings
warnings.simplefilter('ignore', PDBConstructionWarning)
import json
import io
from pkg_resources import resource_stream, Requirement, resource_listdir
from multiprocessing import Pool, cpu_count

from ipywidgets import interact, fixed, FloatSlider, IntSlider, FloatRangeSlider, VBox, HBox, interactive_output, Dropdown, Checkbox
import time

class peleAnalysis:
    """
    Analyse multiple PELE calculations in batch. This class assumes that calculations
    were run using the PELE Platform to generate the output and that trajectories
    are in XTC format.

    Attributes
    ==========
    """

    def __init__(self, pele_folder, pele_output_folder='output', separator='-', force_reading=False,
                 verbose=False, energy_by_residue=False, ebr_threshold=0.1, energy_by_residue_type='all',
                 read_equilibration=True, data_folder_name=None, global_pele=False, trajectories=False,
                 remove_original_trajectory=False, change_water_names=False, only_hetatoms=False):
        """
        When initiliasing the class it read the paths to the output report, trajectory,
        and topology files.

        Parameters
        ==========
        pele_folder : str
            Path to the pele folder containing one or several PELE calculations folders
        """

        # Set pele folder variables
        self.pele_folder = pele_folder
        self.pele_output_folder = pele_output_folder
        self.separator = separator

        # Set attributes for all PELE folders' paths
        if data_folder_name == None:
            self.data_folder  = '.pele_analysis' # Hidden if not given
        else:
            self.data_folder  = data_folder_name
        self.pele_directories = {}
        self.report_files = {}
        self.csv_files = {}
        self.csv_equilibration_files = {}
        self.trajectory_files = {}
        self.topology_files = {}
        self.spawning_files = {}
        self.conect_files = {}
        self.fixed_files = {}
        self.ligand_files = {}
        self.equilibration = {}
        self.pele_combinations = []
        self.ligand_names = {}
        self.chain_ids = {}
        self.atom_indexes = {}
        self.equilibration['report'] = {}
        self.equilibration['trajectory'] = {}
        self.verbose = verbose
        self.force_reading = force_reading
        self.energy_by_residue = energy_by_residue
        self.data = None
        self.distances = {}
        self.angles = {}
<<<<<<< HEAD
        self.torsions = {}
        self.coordinates = {}
        self.centroid_distances = {}
=======
        self.dihedrals = {}
>>>>>>> 122a03f3
        self.nonbonded_energy = {}
        self.steps_matrix = None

        # System name attributes
        self.proteins = []
        self.ligands = []

        # Check given energy by residue type
        ebr_types = ['all', 'sgb', 'lennard_jones', 'electrostatic']
        if energy_by_residue_type not in ebr_types:
            raise ValueError('Energy by residue type not valid. valid options are: '+' '.join(energy_by_residue_type))

        # Check data folder for paths to csv files
        if self.verbose:
            print('Checking PELE analysis folder: %s' % self.data_folder)
        self._checkDataFolder(trajectories=trajectories)

        # Check PELE folder for paths to pele data
        if self.verbose:
            print('Checking PELE simulation folders: %s' % self.pele_folder)
        self._checkPELEFolder()

        # Copy PELE inputs to analysis folder
        if self.verbose:
            print('Copying PELE input files')
        self._copyPELEInputs(overwrite=self.force_reading)

        # Copy PELE configuration files to analysis folder
        if self.verbose:
            print('Copying PELE and Adaptive configuration files')
        self._copyPELEConfiguration(overwrite=self.force_reading)

        # Copy PELE topology files to analysis folder
        if self.verbose:
            print('Copying PELE topology files')
        self._copyPELETopology(overwrite=self.force_reading)

        # Copy PELE trajectories to analysis folder
        if trajectories:
            if self.verbose:
                print('Copying PELE trajectory files')
            self._copyPELETrajectories(overwrite=self.force_reading,
                                       remove_original_trajectory=remove_original_trajectory)

        # Set dictionary with Chain IDs to match mdtraj indexing
        print('Setting Chain IDs and Atom Indexes')
        self._setChainIDs(change_water_names=change_water_names, only_hetatoms=only_hetatoms)

        # Get protein and ligand cominations wither from pele or analysis folders
        self.pele_combinations = self._getProteinLigandCombinations()

        if self.verbose:
            print('Reading PELE information for:')

        # Read PELE simulation report data
        self._readReportData(energy_by_residue_type=energy_by_residue_type)

        if global_pele:
            self._readGlobalReportData()
            self._readReportData()

        if read_equilibration:
            if self.verbose:
                print('Reading equilibration information from report files from:')
            # Read PELE equilibration report data
            self._readReportData(equilibration=True)
        else:
            print('Skipping equilibration information from report files.')

        ### Read spawning information
        self._checkSpawningInformation()

        # Sort protein and ligand names alphabetically for orderly iterations.
        self.proteins = sorted(self.proteins)
        self.ligands = sorted(self.ligands)

    def calculateDistances(self, atom_pairs, equilibration=False, overwrite=False, verbose=False,
                           skip_missing=False, cpus=None):
        """
        Calculate distances, angles, torsions, specific x, y, or z coordinates, and centroid-to-centroid distances
        between residues for each PELE (protein+ligand) simulation.

        Parameters
        ----------
        atom_pairs : dict
            A dictionary specifying the calculations to be performed. The keys are protein+ligand identifiers,
            and the values are dictionaries containing the ligand names and lists of calculations to perform.
            Supported calculations include:

            - **Distances**: Specified by pairs of atoms in the format:
                {model_name: {ligand_name: [((chain1_id, residue1_id, atom1_name),
                                             (chain2_id, residue2_id, atom2_name)), ...], ...}}

            - **Angles**: Specified by triples of atoms in the format:
                {model_name: {ligand_name: [((chain1_id, residue1_id, atom1_name),
                                             (chain2_id, residue2_id, atom2_name),
                                             (chain3_id, residue3_id, atom3_name)), ...], ...}}

            - **Torsions**: Specified by quadruples of atoms in the format:
                {model_name: {ligand_name: [((chain1_id, residue1_id, atom1_name),
                                             (chain2_id, residue2_id, atom2_name),
                                             (chain3_id, residue3_id, atom3_name),
                                             (chain4_id, residue4_id, atom4_name)), ...], ...}}

            - **Specific Coordinates**: Specified by a single atom and the coordinate axis in the format:
                {model_name: {ligand_name: [((chain1_id, residue1_id, atom1_name), 'X'), ...], ...}}

            - **Centroid-to-Centroid Distances**: Specified by pairs of residues (each consisting of chain_id and residue_id) in the format:
                {model_name: {ligand_name: [((chain1_id, residue1_id),
                                             (chain2_id, residue2_id)), ...], ...}}

        equilibration : bool, optional
            Whether to calculate distances for the equilibration steps as well.

        overwrite : bool, optional
            Whether to force recalculation of distances even if files already exist.

        verbose : bool, optional
            Whether to display detailed function messages during execution.

        skip_missing : bool, optional
            Whether to skip models not found in the atom_pairs dictionary.

        cpus : int, optional
            Number of CPUs to use for parallel processing. If not specified, the function will use all available CPUs.

        Raises
        ------
        ValueError
            If no trajectories are found, or if an invalid calculation is specified.
        """

        # Internal function to load existing data
        def _load_existing_data(file_path, verbose=False):
            if os.path.exists(file_path):
                if verbose:
                    print(f'File {file_path} was found. Reading data from there...')
                data_df = pd.read_csv(file_path, index_col=False)
                data_df = data_df.loc[:, ~data_df.columns.str.contains('^Unnamed')]
                # index_columns = ['Protein', 'Ligand', 'Epoch', 'Trajectory','Accepted Pele Steps']
                # if 'Step' in self.distances[protein][ligand].keys():
                #     index_columns.append('Step')
                # data_df.set_index(index_columns, inplace=True)
                return data_df
            return None

        # Internal function to calculate missing labels
        def _calculate_missing_labels(labels, label_type, data_df, distance_type):
            missing_labels = []
            if isinstance(data_df, pd.DataFrame):
                existing_keys = list(data_df.keys())
                for l in labels:
                    if l not in existing_keys and label_type[l] == distance_type:
                        missing_labels.append(l)
            else:
                missing_labels = [l for l in labels if label_type[l] == distance_type]
            return missing_labels

        # Internal function to process distance jobs
        def _process_distance_jobs(distance_jobs):
            distances = pool.map(computeDistances._computeDistances, distance_jobs)
            distances = np.concatenate(distances)
            return distances

        # Internal function to process angle jobs
        def _process_angle_jobs(angle_jobs):
            angles = pool.map(computeDistances._computeAngles, angle_jobs)
            angles = np.concatenate(angles)
            return angles

        # Internal function to process torsion jobs
        def _process_torsion_jobs(torsion_jobs):
            torsions = pool.map(computeDistances._computeTorsions, torsion_jobs)
            torsions = np.concatenate(torsions)
            return torsions

        # Internal function to process coordinate jobs
        def _process_coordinate_jobs(coordinate_jobs):
            coordinates = pool.map(computeDistances._computeCoordinates, coordinate_jobs)
            coordinates = np.concatenate(coordinates)
            return coordinates

        # Internal function to compute centroids of residues
        def _process_centroid_jobs(centroid_jobs):
            centroidDistances = pool.map(computeDistances._computeCentroidDistances, centroid_jobs)
            centroidDistances = np.concatenate(centroidDistances)
            return centroidDistances

        # Process the df into a dictionary for appending new distance data
        def _setup_data_dictionary(df, missing_distance_labels):

            skip_index_append = False
            if isinstance(df, pd.DataFrame):
                if missing_distance_labels != []:
                    # Convert DF into a dictionary for distance appending
                    # df.reset_index(inplace=True)
                    df = df.to_dict()
                    for k in df:
                        nv = [df[k][x] for x in df[k]]
                        df[k] = nv
                    skip_index_append = True
            else:
                df = {}
                df['Protein'] = []
                df['Ligand'] = []
                df['Epoch'] = []
                df['Trajectory'] = []
                df['Accepted Pele Steps'] = []
                if 'Step' in self.data.index.names:
                    df['Step'] = []

            return df, skip_index_append

        def _store_distance_data(df, data, skip_index_append, missing_labels):

            # Store data
            if not skip_index_append:
                df['Protein'] = [protein]*data.shape[0]
                df['Ligand'] = [ligand]*data.shape[0]
                df['Epoch'] = [epoch]*data.shape[0]
                df['Trajectory'] = [t]*data.shape[0]
                df['Accepted Pele Steps'] = list(range(data.shape[0]))
                if 'Step' in ligand_data.index.names:
                    steps = ligand_data.index.get_level_values('Step')
                    assert data.shape[0], steps.shape[0]
                    df['Step'] = steps.to_list()

            for i,label in enumerate(missing_labels):
                df[label] = list(data[:,i])

        # Setup multiprocessing
        if not cpus:
            cpus = cpu_count()
        pool = Pool(cpus)

        # Prepare necessary directories
        if not os.path.exists(self.data_folder + '/distances'):
            os.mkdir(self.data_folder + '/distances')

        if not os.path.exists(self.data_folder + '/angles'):
            os.mkdir(self.data_folder + '/angles')

        if not os.path.exists(self.data_folder + '/torsions'):
            os.mkdir(self.data_folder + '/torsions')

        if not os.path.exists(self.data_folder + '/coordinates'):
            os.mkdir(self.data_folder + '/coordinates')

<<<<<<< HEAD
        if not os.path.exists(self.data_folder + '/centroid_distances'):
            os.mkdir(self.data_folder + '/centroid_distances')
=======
        if not os.path.exists(self.data_folder+'/dihedrals'):
            os.mkdir(self.data_folder+'/dihedrals')
>>>>>>> 122a03f3

        if not self.trajectory_files:
            raise ValueError('No trajectories were found!')

        # Iterate over all PELE protein + ligand entries
        for protein in sorted(self.trajectory_files):
            self.distances[protein] = {}
<<<<<<< HEAD
            self.angles[protein] = {}
            self.torsions[protein] = {}
            self.coordinates[protein] = {}
            self.centroid_distances[protein] = {}  # Initialize centroid distances dictionary
=======
            self.dihedrals[protein] = {}
>>>>>>> 122a03f3

            for ligand in sorted(self.trajectory_files[protein]):

                # Define file paths
                distance_file = f'{self.data_folder}/distances/{protein}{self.separator}{ligand}.csv'
                angle_file = f'{self.data_folder}/angles/{protein}{self.separator}{ligand}.csv'
                torsion_file = f'{self.data_folder}/torsions/{protein}{self.separator}{ligand}.csv'
                coordinate_file = f'{self.data_folder}/coordinates/{protein}{self.separator}{ligand}.csv'
                centroid_file = f'{self.data_folder}/centroid_distances/{protein}{self.separator}{ligand}.csv'

                # Load existing distances, angles, torsions, coordinates, and centroid distances
                distances_df = _load_existing_data(distance_file, verbose)
                angles_df = _load_existing_data(angle_file, verbose)
                torsions_df = _load_existing_data(torsion_file, verbose)
                coordinates_df = _load_existing_data(coordinate_file, verbose)
                centroids_df = _load_existing_data(centroid_file, verbose)

                # Get protein and ligand data
                ligand_data = self.getProteinAndLigandData(protein, ligand)

<<<<<<< HEAD
                if skip_missing and (protein not in atom_pairs or ligand not in atom_pairs[protein]):
                    continue
=======
                # Define a different distance output file for each pele run
                # coordinate_file = self.data_folder+'/coordinates/'+protein+self.separator+ligand+'.csv'
                distance_file = self.data_folder+'/distances/'+protein+self.separator+ligand+'.csv'
                angle_file = self.data_folder+'/angles/'+protein+self.separator+ligand+'.csv'
                dihedral_file = self.data_folder+'/dihedrals/'+protein+self.separator+ligand+'.csv'

                # # Check if coordinate have been previously calculated
                # if os.path.exists(coordinate_file) and not overwrite:
                #     if verbose:
                #         print('Coordinate file for %s + %s was found. Reading coordinates from there...' % (protein, ligand))
                #     self.coordinates[protein][ligand] = pd.read_csv(coordinate_file, index_col=False)
                #     self.coordinates[protein][ligand] = self.coordinates[protein][ligand].loc[:, ~self.coordinates[protein][ligand].columns.str.contains('^Unnamed')]
                #     index_columns = ['Protein', 'Ligand', 'Epoch', 'Trajectory','Accepted Pele Steps']
                #     if 'Step' in self.coordinates[protein][ligand].keys():
                #         index_columns.append('Step')
                #     self.coordinates[protein][ligand].set_index(index_columns, inplace=True)
                # else:
                #     self.coordinates[protein][ligand] = {}
                #     self.coordinates[protein][ligand]['Protein'] = []
                #     self.coordinates[protein][ligand]['Ligand'] = []
                #     self.coordinates[protein][ligand]['Epoch'] = []
                #     self.coordinates[protein][ligand]['Trajectory'] = []
                #     self.coordinates[protein][ligand]['Accepted Pele Steps'] = []
                # if 'Step' in self.data.index.names:
                #     self.coordinates[protein][ligand]['Step'] = []

                # Check if distance have been previously calculated
                if os.path.exists(distance_file) and not overwrite:
                    if verbose:
                        print('Distance file for %s + %s was found. Reading distances from there...' % (protein, ligand))
                    self.distances[protein][ligand] = pd.read_csv(distance_file, index_col=False)
                    self.distances[protein][ligand] = self.distances[protein][ligand].loc[:, ~self.distances[protein][ligand].columns.str.contains('^Unnamed')]
                    index_columns = ['Protein', 'Ligand', 'Epoch', 'Trajectory','Accepted Pele Steps']
                    if 'Step' in self.distances[protein][ligand].keys():
                        index_columns.append('Step')
                    self.distances[protein][ligand].set_index(index_columns, inplace=True)
                else:
                    self.distances[protein][ligand] = {}
                    self.distances[protein][ligand]['Protein'] = []
                    self.distances[protein][ligand]['Ligand'] = []
                    self.distances[protein][ligand]['Epoch'] = []
                    self.distances[protein][ligand]['Trajectory'] = []
                    self.distances[protein][ligand]['Accepted Pele Steps'] = []
                    if 'Step' in self.data.index.names:
                        self.distances[protein][ligand]['Step'] = []

                # Check if angles have been previously calculated
                if os.path.exists(angle_file) and not overwrite:
                    if verbose:
                        print('Angle file for %s + %s was found. Reading angles from there...' % (protein, ligand))
                    self.angles[protein][ligand] = pd.read_csv(angle_file, index_col=False)
                    self.angles[protein][ligand] = self.angles[protein][ligand].loc[:, ~self.angles[protein][ligand].columns.str.contains('^Unnamed')]
                    index_columns = ['Protein', 'Ligand', 'Epoch', 'Trajectory','Accepted Pele Steps']
                    if 'Step' in self.angles[protein][ligand].keys():
                        index_columns.append('Step')
                    self.angles[protein][ligand].set_index(index_columns, inplace=True)
                else:
                    self.angles[protein][ligand] = {}
                    self.angles[protein][ligand]['Protein'] = []
                    self.angles[protein][ligand]['Ligand'] = []
                    self.angles[protein][ligand]['Epoch'] = []
                    self.angles[protein][ligand]['Trajectory'] = []
                    self.angles[protein][ligand]['Accepted Pele Steps'] = []
                    if 'Step' in self.data.index.names:
                        self.angles[protein][ligand]['Step'] = []

                # Check if dihedrals have been previously calculated
                if os.path.exists(dihedral_file) and not overwrite:
                    if verbose:
                        print('Dihedral file for %s + %s was found. Reading dihedral from there...' % (protein, ligand))
                    self.dihedrals[protein][ligand] = pd.read_csv(dihedral_file, index_col=False)
                    self.dihedrals[protein][ligand] = self.dihedrals[protein][ligand].loc[:, ~self.dihedrals[protein][ligand].columns.str.contains('^Unnamed')]
                    index_columns = ['Protein', 'Ligand', 'Epoch', 'Trajectory','Accepted Pele Steps']
                    if 'Step' in self.dihedrals[protein][ligand].keys():
                        index_columns.append('Step')
                    self.dihedrals[protein][ligand].set_index(index_columns, inplace=True)
                else:
                    self.dihedrals[protein][ligand] = {}
                    self.dihedrals[protein][ligand]['Protein'] = []
                    self.dihedrals[protein][ligand]['Ligand'] = []
                    self.dihedrals[protein][ligand]['Epoch'] = []
                    self.dihedrals[protein][ligand]['Trajectory'] = []
                    self.dihedrals[protein][ligand]['Accepted Pele Steps'] = []
                    if 'Step' in self.data.index.names:
                        self.dihedrals[protein][ligand]['Step'] = []

                if verbose:
                    print('Calculating distances for %s + %s ' % (protein, ligand))

                # Get the topology and all trajectory files
                trajectory_files = self.trajectory_files[protein][ligand]
                topology_file = self.topology_files[protein][ligand]

                # Get atom pairs indexes
                topology = md.load(topology_file).topology
>>>>>>> 122a03f3

                # Prepare to calculate pairs
                pairs = []
                dist_label = {}
                labels = []
                for pair in atom_pairs[protein][ligand]:

                    i1, i2, i3, i4 = None, None, None, None

                    if len(pair) == 1:
                        atom_id, coordinate = pair[0], pair[1]
                        if coordinate not in ['X', 'Y', 'Z']:
                            raise ValueError('You must ask for a X, Y, or Z coordinate!')
                        i1 = self.atom_indexes[protein][ligand][atom_id]
                        pairs.append((i1, coordinate))
                        label = f'coordinate_{atom_id}{coordinate}'
                        labels.append(label)
                        dist_label[label] = 'coordinate'

                    if len(pair) == 2 and len(pair[0]) == 2 and len(pair[1]) == 2:  # Recognize centroid pairs by length 2 pairs of length 2
                        # Residue pairs for centroid-to-centroid distance calculation
                        pair1_atoms = [t for t in self.atom_indexes[protein][ligand] if t[:2] == pair[0]]
                        pair2_atoms = [t for t in self.atom_indexes[protein][ligand] if t[:2] == pair[1]]
                        i1 = [self.atom_indexes[protein][ligand][a] for a in pair1_atoms]
                        i2 = [self.atom_indexes[protein][ligand][a] for a in pair2_atoms]
                        pairs.append((i1, i2))
                        label = f'centroid-distance_{pair[0][0]}{pair[0][1]}_{pair[1][0]}{pair[1][1]}'
                        labels.append(label)
                        dist_label[label] = 'centroid'

                    elif len(pair) == 2:
                        i1 = self.atom_indexes[protein][ligand][pair[0]]
                        i2 = self.atom_indexes[protein][ligand][pair[1]]
                        pairs.append((i1, i2))
                        label = f'distance_{pair[0][0]}{pair[0][1]}_{pair[1][0]}{pair[1][1]}'
                        labels.append(label)
                        dist_label[label] = 'distance'

                    elif len(pair) == 3:
                        i3 = self.atom_indexes[protein][ligand][pair[2]]
<<<<<<< HEAD
                        pairs.append((i1, i2, i3))
                        label = f'angle_{pair[0][0]}{pair[0][1]}_{pair[1][0]}{pair[1][1]}_{pair[2][0]}{pair[2][1]}'
                        labels.append(label)
                        dist_label[label] = 'angle'
=======
                        if len(pair) == 3:
                            pairs.append((i1, i2, i3))
                            dist_label[(pair[0], pair[1], pair[2])] = 'angle_'

                    if len(pair) == 4:

                        # Check if atoms are in the protein+ligand PELE topology
                        if pair[0] not in self.atom_indexes[protein][ligand]:
                            raise ValueError('Atom %s not found for protein %s and ligand %s' % (pair[0], protein, ligand))
                        if pair[1] not in self.atom_indexes[protein][ligand]:
                            raise ValueError('Atom %s not found for protein %s and ligand %s' % (pair[1], protein, ligand))
                        if pair[2] not in self.atom_indexes[protein][ligand]:
                            raise ValueError('Atom %s angle_filenot found for protein %s and ligand %s' % (pair[2], protein, ligand))
                        if pair[3] not in self.atom_indexes[protein][ligand]:
                            raise ValueError('Atom %s not found for protein %s and ligand %s' % (pair[3], protein, ligand))
>>>>>>> 122a03f3

                    elif len(pair) == 4:
                        i4 = self.atom_indexes[protein][ligand][pair[3]]
                        pairs.append((i1, i2, i3, i4))
<<<<<<< HEAD
                        label = f'torsion_{pair[0][0]}{pair[0][1]}_{pair[1][0]}{pair[1][1]}_{pair[2][0]}{pair[2][1]}_{pair[3][0]}{pair[3][1]}'
                        labels.append(label)
                        dist_label[label] = 'torsion'

                # Calculate missing labels
                missing_distance_labels = _calculate_missing_labels(labels, dist_label, distances_df, distance_type='distance')
                missing_angle_labels = _calculate_missing_labels(labels, dist_label, angles_df, distance_type='angle')
                missing_torsion_labels = _calculate_missing_labels(labels, dist_label, torsions_df, distance_type='torsion')
                missing_coordinate_labels = _calculate_missing_labels(labels, dist_label, coordinates_df, distance_type='coordinate')
                missing_centroid_labels = _calculate_missing_labels(labels, dist_label, centroids_df, distance_type='centroid')

                # Convert dataframe into a dictionary for appending new data
                distances_df, skip_index_distance_append = _setup_data_dictionary(distances_df, missing_distance_labels)
                angles_df, skip_index_angle_append = _setup_data_dictionary(angles_df, missing_angle_labels)
                torsions_df, skip_index_torsion_append = _setup_data_dictionary(torsions_df, missing_torsion_labels)
                coordinates_df, skip_index_coordinate_append = _setup_data_dictionary(coordinates_df, missing_coordinate_labels)
                centroids_df, skip_index_centroid_append = _setup_data_dictionary(centroids_df, missing_centroid_labels)
=======
                        dist_label[(pair[0], pair[1], pair[2], pair[3])] = 'dihedral_'

                    # pair_lengths.append(len(pair))

                # # Check pairs
                # pair_lengths = set(pair_lengths)
                # if len(pair_lengths) > 1:
                #     raise ValueError('Mixed number of atoms given!')
                # pair_lengths = list(pair_lengths)[0]

                # Define labels
                labels = []
                label_type = {}
                for pair in atom_pairs[protein][ligand]:
                    label = dist_label[pair]
                    if len(pair) > 1:
                        for p in pair:
                            label += ''.join([str(x) for x in p])+'_'
                    else:
                        label += pair+'_'
                    labels.append(label[:-1])
                    label_type[label[:-1]] = dist_label[pair][:-1]

                # # Check if labels are already in coordinate_data
                # missing_coordinate_labels = []
                # skip_index_coordinate_append = False
                # if isinstance(self.coordinates[protein][ligand], pd.DataFrame):
                #     coordinates_keys = list(self.coordinates[protein][ligand].keys())
                #     for l in labels:
                #         if label_type[l] != 'coordinate':
                #             continue
                #         if l not in coordinates_keys:
                #             missing_coordinate_labels.append(l)
                #
                #     if missing_coordinate_labels != []:
                #
                #         # Convert DF into a dictionary for coordinate appending
                #         self.coordinates[protein][ligand].reset_index(inplace=True)
                #         self.coordinates[protein][ligand] = self.coordinates[protein][ligand].to_dict()
                #         for k in self.coordinates[protein][ligand]:
                #             nv = [self.coordinates[protein][ligand][k][x] for x in self.coordinates[protein][ligand][k]]
                #             self.coordinates[protein][ligand][k] = nv
                #         skip_index_coordinate_append = True
                #
                # else:
                #     missing_coordinate_labels = [l for l in labels if label_type[l] == 'coordinate']

                # Check if labels are already in distance_data
                missing_distance_labels = []
                skip_index_distance_append = False
                if isinstance(self.distances[protein][ligand], pd.DataFrame):
                    distances_keys = list(self.distances[protein][ligand].keys())
                    for l in labels:
                        if label_type[l] != 'distance':
                            continue
                        if l not in distances_keys:
                            missing_distance_labels.append(l)

                    if missing_distance_labels != []:

                        # Convert DF into a dictionary for distance appending
                        self.distances[protein][ligand].reset_index(inplace=True)
                        self.distances[protein][ligand] = self.distances[protein][ligand].to_dict()
                        for k in self.distances[protein][ligand]:
                            nv = [self.distances[protein][ligand][k][x] for x in self.distances[protein][ligand][k]]
                            self.distances[protein][ligand][k] = nv
                        skip_index_distance_append = True

                else:
                    missing_distance_labels = [l for l in labels if label_type[l] == 'distance']

                # Check if labels are already in angle_data
                missing_angle_labels = []
                skip_index_angle_append = False
                if isinstance(self.angles[protein][ligand], pd.DataFrame):
                    angles_keys = list(self.angles[protein][ligand].keys())
                    for l in labels:
                        if label_type[l] != 'angle':
                            continue
                        if l not in angles_keys:
                            missing_angle_labels.append(l)

                    if missing_angle_labels != []:

                        # Convert DF into a dictionary for angle appending
                        self.angles[protein][ligand].reset_index(inplace=True)
                        self.angles[protein][ligand] = self.angles[protein][ligand].to_dict()
                        for k in self.angles[protein][ligand]:
                            nv = [self.angles[protein][ligand][k][x] for x in self.angles[protein][ligand][k]]
                            self.angles[protein][ligand][k] = nv
                        skip_index_angle_append = True

                else:
                    missing_angle_labels = [l for l in labels if label_type[l] == 'angle']

                # Check if labels are already in dihedral_data
                missing_dihedral_labels = []
                skip_index_dihedral_append = False
                if isinstance(self.dihedrals[protein][ligand], pd.DataFrame):
                    dihedrals_keys = list(self.dihedrals[protein][ligand].keys())
                    for label in labels:
                        if label_type[label] != 'dihedral':
                            continue
                        if l not in dihedrals_keys:
                            missing_dihedral_labels.append(l)

                    if missing_dihedral_labels != []:

                        # Convert DF into a dictionary for dihedral appending
                        self.dihedrals[protein][ligand].reset_index(inplace=True)
                        self.dihedrals[protein][ligand] = self.dihedrals[protein][ligand].to_dict()
                        for k in self.dihedrals[protein][ligand]:
                            nv = [self.dihedrals[protein][ligand][k][x] for x in self.dihedrals[protein][ligand][k]]
                            self.dihedrals[protein][ligand][k] = nv
                        skip_index_dihedral_append = True

                else:
                    missing_dihedral_labels = [l for l in labels if label_type[l] == 'dihedral']
>>>>>>> 122a03f3

                # Update pairs based on missing labels
                distance_pairs = [p for p, l in zip(pairs, labels) if l in missing_distance_labels]
                angle_pairs = [p for p, l in zip(pairs, labels) if l in missing_angle_labels]
                torsion_pairs = [p for p, l in zip(pairs, labels) if l in missing_torsion_labels]
                coordinate_pairs = [p for p, l in zip(pairs, labels) if l in missing_coordinate_labels]
                centroid_pairs = [p for p, l in zip(pairs, labels) if l in missing_centroid_labels]

<<<<<<< HEAD
                # Prepare jobs for parallel processing
                distance_jobs = []
                angle_jobs = []
                torsion_jobs = []
                coordinate_jobs = []
                centroid_jobs = []

                for epoch in sorted(self.trajectory_files[protein][ligand]):
                    for t in sorted(self.trajectory_files[protein][ligand][epoch]):
                        traj_file = self.trajectory_files[protein][ligand][epoch][t]
                        top_file = self.topology_files[protein][ligand]
                        if distance_pairs:
                            distance_jobs.append((epoch, t, traj_file, top_file, distance_pairs))
                        if angle_pairs:
                            angle_jobs.append((epoch, t, traj_file, top_file, angle_pairs))
                        if torsion_pairs:
                            torsion_jobs.append((epoch, t, traj_file, top_file, torsion_pairs))
                        if coordinate_pairs:
                            coordinate_jobs.append((epoch, t, traj_file, top_file, coordinate_pairs))
                        if centroid_pairs:
                            centroid_jobs.append((epoch, t, traj_file, top_file, centroid_pairs))

                # Process and store distances
                if distance_jobs:
                    distances = _process_distance_jobs(distance_jobs)
                    _store_distance_data(distances_df, distances, skip_index_distance_append, missing_distance_labels)
=======
                if missing_dihedral_labels != []:
                    for label in missing_dihedral_labels:
                        if label_type[label] == 'dihedral':
                            self.dihedrals[protein][ligand][label] = []

                # Update pairs based on missing labels
                # coordinate_atoms = []
                distance_pairs = []
                angle_pairs = []
                dihedral_pairs = []
                for p,l in zip(pairs, labels):
                    # if l in missing_coordinate_labels:
                        # coordinate_atoms.append(p)
                    if l in missing_distance_labels:
                        distance_pairs.append(p)
                    elif l in missing_angle_labels:
                        angle_pairs.append(p)
                    elif l in missing_dihedral_labels:
                        dihedral_pairs.append(p)

                # Compute distances and add them to the dicionary
                distance_jobs = []
                angle_jobs = []
                dihedral_jobs = []

                for epoch in sorted(trajectory_files):

                    epoch_data = ligand_data[ligand_data.index.get_level_values('Epoch') == epoch]

                    for t in sorted(trajectory_files[epoch]):

                        trajectory_data = epoch_data[epoch_data.index.get_level_values('Trajectory') == t]

                        # Calculate distances
                        if distance_pairs:
                            distance_jobs.append((epoch, t, trajectory_files[epoch][t], topology_file, distance_pairs))
                            if not skip_index_distance_append:
                                self.distances[protein][ligand]['Epoch'] += [epoch]*trajectory_data.shape[0]
                                self.distances[protein][ligand]['Trajectory'] += [t]*trajectory_data.shape[0]

                        # Calculate angles
                        if angle_pairs:
                            angle_jobs.append((epoch, t, trajectory_files[epoch][t], topology_file, angle_pairs))
                            if not skip_index_angle_append:
                                self.angles[protein][ligand]['Epoch'] += [epoch]*trajectory_data.shape[0]
                                self.angles[protein][ligand]['Trajectory'] += [t]*trajectory_data.shape[0]

                        # Calculate dihedrals
                        if dihedral_pairs:
                            dihedral_jobs.append((epoch, t, trajectory_files[epoch][t], topology_file, dihedral_pairs))
                            if not skip_index_dihedral_append:
                                self.dihedrals[protein][ligand]['Epoch'] += [epoch]*trajectory_data.shape[0]
                                self.dihedrals[protein][ligand]['Trajectory'] += [t]*trajectory_data.shape[0]

                if distance_jobs:
                    distances = pool.map(computeDistances._computeDistances, distance_jobs)
                    distances = np.concatenate(distances)

                    # Store data
                    if not skip_index_distance_append:
                        self.distances[protein][ligand]['Protein'] = [protein]*distances.shape[0]
                        self.distances[protein][ligand]['Ligand'] = [ligand]*distances.shape[0]
                        accepted_pele_steps = ligand_data.index.get_level_values('Accepted Pele Steps')
                        assert distances.shape[0], accepted_pele_steps.shape[0]
                        self.distances[protein][ligand]['Accepted Pele Steps'] = accepted_pele_steps.to_list()

                        if 'Step' in ligand_data.index.names:
                            steps = ligand_data.index.get_level_values('Step')
                            assert distances.shape[0], steps.shape[0]
                            self.distances[protein][ligand]['Step'] = steps.to_list()

                    for i,label in enumerate(missing_distance_labels):
                        self.distances[protein][ligand][label] = list(distances[:,i])
>>>>>>> 122a03f3

                # Process and store angles
                if angle_jobs:
<<<<<<< HEAD
                    angles = _process_angle_jobs(angle_jobs)
                    _store_distance_data(angles_df, angles, skip_index_angle_append, missing_angle_labels)

                # Process and store torsions
                if torsion_jobs:
                    torsions = _process_torsion_jobs(torsion_jobs)
                    _store_distance_data(torsions_df, torsions, skip_index_torsion_append, missing_torsion_labels)

                # Process and store coordinates
                if coordinate_jobs:
                    coordinates = _process_coordinate_jobs(coordinate_jobs)
                    _store_distance_data(coordinates_df, coordinates, skip_index_coordinate_append, missing_coordinate_labels)

                # Process and store centroid-to-centroid distances
                if centroid_jobs:
                    centroid_distances = _process_centroid_jobs(centroid_jobs)
                    _store_distance_data(centroids_df, centroid_distances, skip_index_centroid_append, missing_centroid_labels)

                # Convert to DataFrame and save to CSV
                self.distances[protein][ligand] = pd.DataFrame(distances_df)
                self.angles[protein][ligand] = pd.DataFrame(angles_df)
                self.torsions[protein][ligand] = pd.DataFrame(torsions_df)
                self.coordinates[protein][ligand] = pd.DataFrame(coordinates_df)
                self.centroid_distances[protein][ligand] = pd.DataFrame(centroids_df)

                self.distances[protein][ligand].to_csv(distance_file)
                self.angles[protein][ligand].to_csv(angle_file)
                self.torsions[protein][ligand].to_csv(torsion_file)
                self.coordinates[protein][ligand].to_csv(coordinate_file)
                self.centroid_distances[protein][ligand].to_csv(centroid_file)

                # Set indexes for DataFrame
                index_columns = ['Protein', 'Ligand', 'Epoch', 'Trajectory', 'Accepted Pele Steps']
                if 'Step' in ligand_data.index.names:
                    index_columns.append('Step')
                self.distances[protein][ligand].set_index(index_columns, inplace=True)
                self.angles[protein][ligand].set_index(index_columns, inplace=True)
                self.torsions[protein][ligand].set_index(index_columns, inplace=True)
                self.coordinates[protein][ligand].set_index(index_columns, inplace=True)
                self.centroid_distances[protein][ligand].set_index(index_columns, inplace=True)
=======
                    angles = pool.map(computeDistances._computeAngles, angle_jobs)
                    angles = np.concatenate(angles)

                    # Store data
                    if not skip_index_angle_append:
                        self.angles[protein][ligand]['Protein'] = [protein]*angles.shape[0]
                        self.angles[protein][ligand]['Ligand'] = [ligand]*angles.shape[0]
                        accepted_pele_steps = ligand_data.index.get_level_values('Accepted Pele Steps')
                        assert angles.shape[0], accepted_pele_steps.shape[0]
                        self.angles[protein][ligand]['Accepted Pele Steps'] = accepted_pele_steps.to_list()
                        if 'Step' in ligand_data.index.names:
                            steps = ligand_data.index.get_level_values('Step')
                            assert angles.shape[0], steps.shape[0]
                            self.angles[protein][ligand]['Step'] = steps.to_list()

                    for i,label in enumerate(missing_angle_labels):
                        self.angles[protein][ligand][label] = list(angles[:,i])

                if dihedral_jobs:
                    dihedrals = pool.map(computeDistances._computeDihedrals, dihedral_jobs)
                    dihedrals = np.concatenate(dihedrals)

                    # Store data
                    if not skip_index_dihedral_append:
                        self.dihedrals[protein][ligand]['Protein'] = [protein]*dihedrals.shape[0]
                        self.dihedrals[protein][ligand]['Ligand'] = [ligand]*dihedrals.shape[0]
                        accepted_pele_steps = ligand_data.index.get_level_values('Accepted Pele Steps')
                        assert dihedrals.shape[0], accepted_pele_steps.shape[0]
                        self.dihedrals[protein][ligand]['Accepted Pele Steps'] = accepted_pele_steps.to_list()
                        if 'Step' in ligand_data.index.names:
                            steps = ligand_data.index.get_level_values('Step')
                            assert dihedrals.shape[0], steps.shape[0]
                            self.dihedrals[protein][ligand]['Step'] = steps.to_list()

                    for i,label in enumerate(missing_dihedral_labels):
                        self.dihedrals[protein][ligand][label] = list(dihedrals[:,i])

                # Convert distances into dataframe
                # self.coordinates[protein][ligand] = pd.DataFrame(self.coordinates[protein][ligand])
                self.distances[protein][ligand] = pd.DataFrame(self.distances[protein][ligand])
                self.angles[protein][ligand] = pd.DataFrame(self.angles[protein][ligand])
                self.dihedrals[protein][ligand] = pd.DataFrame(self.dihedrals[protein][ligand])

                # Save distances to CSV file
                # self.coordinates[protein][ligand].to_csv(coordinates_file)
                self.distances[protein][ligand].to_csv(distance_file)
                self.angles[protein][ligand].to_csv(angle_file)
                self.dihedrals[protein][ligand].to_csv(dihedral_file)

                # # Set indexes for DataFrame
                # if coordinates_pairs:
                #     index_columns = ['Protein', 'Ligand', 'Epoch', 'Trajectory','Accepted Pele Steps']
                #     if 'Step' in self.coordinates[protein][ligand].keys():
                #         index_columns.append('Step')
                #     self.coordinates[protein][ligand].set_index(index_columns, inplace=True)

                # Set indexes for DataFrame
                if distance_pairs:
                    index_columns = ['Protein', 'Ligand', 'Epoch', 'Trajectory','Accepted Pele Steps']
                    if 'Step' in self.distances[protein][ligand].keys():
                        index_columns.append('Step')
                    self.distances[protein][ligand].set_index(index_columns, inplace=True)

                # Set indexes for DataFrame
                if angle_pairs:
                    index_columns = ['Protein', 'Ligand', 'Epoch', 'Trajectory','Accepted Pele Steps']
                    if 'Step' in self.angles[protein][ligand].keys():
                        index_columns.append('Step')
                    self.angles[protein][ligand].set_index(index_columns, inplace=True)

                # Set indexes for DataFrame
                if dihedral_pairs:
                    index_columns = ['Protein', 'Ligand', 'Epoch', 'Trajectory','Accepted Pele Steps']
                    if 'Step' in self.dihedrals[protein][ligand].keys():
                        index_columns.append('Step')
                    self.dihedrals[protein][ligand].set_index(index_columns, inplace=True)
>>>>>>> 122a03f3

    def getTrajectory(self, protein, ligand, step, trajectory, equilibration=False):
        """
        Load trajectory file for the selected protein, ligand, step, and trajectory number.
        """

        if not os.path.isdir(self.pele_folder):
            raise ValueError('Pele folder not found. Cannot get trajectory without pele folder')

        if equilibration:
            traj = md.load(self.equilibration['trajectory'][protein][ligand][step][trajectory],
                            top=self.topology_files[protein][ligand])
        else:
            traj = md.load(self.trajectory_files[protein][ligand][step][trajectory],
                           top=self.topology_files[protein][ligand])
        return traj

    def calculateLigandRMSD(self, recalculate=False, production=True, equilibration=False,
                            reference_pdb=None, only_proteins=None, only_ligands=None,
                            verbose=False):
        """
        Calculate ligand RMSD using as reference the lowest binding energy pose or
        a reference PDB if given. It is added as "Ligand RMSD" column in the pele data frame'
        """

        if not production and not equilibration:
            raise ValueError('You must at least set production or equilibration to True!')

        if isinstance(only_proteins, str):
            only_proteins = [only_proteins]

        if isinstance(only_ligands, str):
            only_ligands = [only_ligands]

        calc_eq_rmsd = False
        if equilibration:
            if 'Ligand RMSD' in self.equilibration_data.keys() and not recalculate:
                print('Ligand RMSD equilibration data already computed. Give recalculate=True to recompute.')
            else:
                calc_eq_rmsd = True
                equilibration_RMSD = None

        calc_prod_rmsd = False
        if 'Ligand RMSD' in self.data.keys() and not recalculate:
            print('Ligand RMSD production data already computed. Give recalculate=True to recompute.')
        else:
            calc_prod_rmsd = True
            RMSD = None

        if reference_pdb == None:
            reference_pdb = {}

        RMSD = None
        for protein in self.proteins:

            for ligand in self.ligands:

                # Skip protein,ligand combinations without topology files
                if ligand not in self.topology_files[protein]:
                    continue

                if (only_proteins and protein not in only_proteins) or (only_ligands and ligand not in only_ligands):
                    ligand_data = self.getProteinAndLigandData(protein, ligand)

                    if equilibration:
                        ligand_data = self.getProteinAndLigandData(protein, ligand, equilibration=True)
                        if 'Ligand RMSD' in ligand_data:
                            rmsd = ligand_data['Ligand RMSD'].to_numpy()
                            if any(np.isnan(rmsd)):
                                rmsd = np.array([np.nan]*ligand_data.shape[0])
                        else:
                            rmsd = np.array([np.nan]*ligand_data.shape[0])
                        if isinstance(equilibration_RMSD, type(None)):
                            equilibration_RMSD = rmsd
                        else:
                            equilibration_RMSD = np.concatenate((equilibration_RMSD, rmsd))

                    if production:
                        ligand_data = self.getProteinAndLigandData(protein, ligand)
                        if 'Ligand RMSD' in ligand_data:
                            rmsd = ligand_data['Ligand RMSD'].to_numpy()
                            if any(np.isnan(rmsd)):
                                rmsd = np.array([np.nan]*ligand_data.shape[0])
                        else:
                            rmsd = np.array([np.nan]*ligand_data.shape[0])

                        if isinstance(RMSD, type(None)):
                            RMSD = rmsd
                        else:
                            RMSD = np.concatenate((RMSD, rmsd))

                    continue

                # Get topology PDB as reference for alignment
                topology_file = self.topology_files[protein][ligand]
                top_traj = md.load(topology_file)
                if protein in reference_pdb and ligand in reference_pdb[protein]:
                    print('Comparing RMSD values to %s' % reference_pdb[protein][ligand])
                    reference_file = reference_pdb[protein][ligand]
                    ref_traj = md.load(reference_file)

                else:
                    # Get best binding energy pose as reference
                    ligand_data = self.getProteinAndLigandData(protein, ligand)

                    # Skip empty data frames
                    if ligand_data.empty:
                        continue

                    ref_model = ligand_data.nsmallest(1, 'Binding Energy')
                    ref_trajectory = ref_model.index.get_level_values('Trajectory')[0]
                    ref_epoch = ref_model.index.get_level_values('Epoch')[0]
                    ref_step = ref_model.index.get_level_values('Accepted Pele Steps')[0]
                    ref_traj = self.getTrajectory(protein, ligand, ref_epoch, ref_trajectory)[ref_step]

                if equilibration and calc_eq_rmsd and recalculate:
                    # Calculate ligand RMSD
                    for epoch in sorted(self.equilibration['trajectory'][protein][ligand]):
                        for trajectory in sorted(self.equilibration['trajectory'][protein][ligand][epoch]):
                            traj = self.getTrajectory(protein, ligand, epoch, trajectory, equilibration=True)
                            traj.superpose(top_traj)
                            ligand_atoms = traj.topology.select('resname '+self.ligand_names[protein][ligand])

                            # Calculate RMSD
                            rmsd = md.rmsd(traj, ref_traj, atom_indices=ligand_atoms)*10
                            if isinstance(equilibration_RMSD, type(None)):
                                equilibration_RMSD = rmsd
                            else:
                                equilibration_RMSD = np.concatenate((equilibration_RMSD, rmsd))

                if (production and calc_prod_rmsd) or recalculate:
                    print(f'Computing RMSD for {protein} and {ligand}:')
                    # Calculate ligand RMSD
                    for epoch in sorted(self.trajectory_files[protein][ligand]):
                        for trajectory in sorted(self.trajectory_files[protein][ligand][epoch]):
                            if verbose:
                                print(f'\tfor epoch {epoch} and trajectory {trajectory}', end='\r')
                            traj = self.getTrajectory(protein, ligand, epoch, trajectory)
                            traj.superpose(top_traj)
                            ligand_atoms = traj.topology.select('resname '+self.ligand_names[protein][ligand])

                            # Calculate RMSD
                            rmsd = md.rmsd(traj, ref_traj, atom_indices=ligand_atoms)*10
                            if isinstance(RMSD, type(None)):
                                RMSD = rmsd
                            else:
                                RMSD = np.concatenate((RMSD, rmsd))
                    print()

        if equilibration and calc_eq_rmsd:
            self.equilibration_data['Ligand RMSD'] = equilibration_RMSD
            self._saveDataState(individually=True, equilibration=True)
        if production and calc_prod_rmsd:
            self.data['Ligand RMSD'] = RMSD
            self._saveDataState(individually=True)

    def calculateProteinRMSD(self, full_atom=True, equilibration=True, productive=True, recalculate=False):
        """
        Calculate the RMSD of all steps regarding the input (topology) structure'
        """

        if not os.path.isdir(self.pele_folder):
            raise ValueError('Pele folder not found. RMSD cannot be calculated without pele folder')

        if equilibration:
            if 'Protein RMSD' in self.equilibration_data.keys() and not recalculate:
                print('Equilibration data RMSD already computed. Give recalculate=True to recompute.')
            else:
                RMSD = None

                for protein in self.proteins:
                    for ligand in self.ligands:
                        if ligand in self.topology_files[protein]:
                            topology_file = self.topology_files[protein][ligand]
                            reference = md.load(topology_file)
                            for step in sorted(self.equilibration['trajectory'][protein][ligand]):
                                for trajectory in sorted(self.equilibration['trajectory'][protein][ligand][step]):
                                    traj = self.getTrajectory(protein, ligand, step, trajectory, equilibration=True)
                                    traj.superpose(reference)
                                    if full_atom:
                                        protein_atoms = traj.topology.select('protein')
                                    else:
                                        protein_atoms = traj.topology.select('protein and name CA')

                                    rmsd = md.rmsd(traj, reference, atom_indices=protein_atoms)*10
                                    if isinstance(RMSD, type(None)):
                                        RMSD = rmsd
                                    else:
                                        RMSD = np.concatenate((RMSD, rmsd))

                self.equilibration_data['Protein RMSD'] = RMSD
                self._saveDataState(equilibration=True)

        if productive:
            if 'Protein RMSD' in self.data.keys() and not recalculate:
                print('Data RMSD already computed. Give recalculate=True to recompute.')
            else:
                RMSD = None

                for protein in self.proteins:
                    for ligand in self.ligands:
                        if ligand in self.topology_files[protein]:
                            topology_file = self.topology_files[protein][ligand]
                            reference = md.load(topology_file)
                            for epoch in sorted(self.trajectory_files[protein][ligand]):
                                for trajectory in sorted(self.trajectory_files[protein][ligand][epoch]):
                                    traj = self.getTrajectory(protein, ligand, epoch, trajectory)
                                    traj.superpose(reference)
                                    protein_atoms = traj.topology.select('protein')

                                    # Define ligand chain as the last chain =S
                                    rmsd = md.rmsd(traj, reference, atom_indices=protein_atoms)*10
                                    if isinstance(RMSD, type(None)):
                                        RMSD = rmsd
                                    else:
                                        RMSD = np.concatenate((RMSD, rmsd))

                self.data['Protein RMSD'] = RMSD
                self._saveDataState()

    def plotSimulationMetric(self, metric_column, equilibration=True, productive=True):
        """
        Plot the progression of a specic metric in the simulation data.

        Parameters
        ==========
        metric_column : str
            The column name of the metric
        equilibration : bool
            Equilibration data is present or not
        productive : bool
            Productive data is present or not
        """

        plt.figure()

        if equilibration:

            last_step = {}
            for protein in self.proteins:
                last_step[protein] = {}
                protein_series = self.equilibration_data[self.equilibration_data.index.get_level_values('Protein') == protein]
                for ligand in self.ligands:
                    last_step[protein][ligand] = {}
                    ligand_series = protein_series[protein_series.index.get_level_values('Ligand') == ligand]
                    if not ligand_series.empty:
                        trajectories = set(ligand_series.reset_index()['Trajectory'].tolist())
                        for trajectory in trajectories:
                            trajectory_series = ligand_series[ligand_series.index.get_level_values('Trajectory') == trajectory]
                            last_step[protein][ligand][trajectory] = trajectory_series.shape[0]
                            plt.plot(range(1,trajectory_series[metric_column].shape[0]+1),
                                     trajectory_series[metric_column],
                                     c='r',
                                     lw=0.1)

        if productive:
            for protein in self.proteins:
                protein_series = self.data[self.data.index.get_level_values('Protein') == protein]
                for ligand in self.ligands:
                    ligand_series = protein_series[protein_series.index.get_level_values('Ligand') == ligand]
                    if not ligand_series.empty:
                        trajectories = set(ligand_series.reset_index()['Trajectory'].tolist())
                        for trajectory in trajectories:
                            trajectory_series = ligand_series[ligand_series.index.get_level_values('Trajectory') == trajectory]
                            if equilibration:
                                start = last_step[protein][ligand][trajectory]
                            else:
                                start = 1
                            steps = range(start, trajectory_series[metric_column].shape[0]+start)
                            plt.plot(steps,
                                     trajectory_series[metric_column],
                                     c='k',
                                     lw=0.1)

        plt.xlabel('Simulation step')
        plt.ylabel(metric_column)
        plt.show()

    def plotSimulationEnergy(self, equilibration=True, productive=True):
        """
        Plot the progression of a total energy in the simulation data.

        Parameters
        ==========
        equilibration : bool
            Equilibration data is present or not
        productive : bool
            Productive data is present or not
        """
        self.plotSimulationMetric('Total Energy',
                                  equilibration=equilibration,
                                  productive=productive)

    def plotAcceptanceProbability(self):
        """
        Plot the accepted steps by trajectory together with the overall acceptance
        probability.
        """

        def getLigands(Protein, equilibration=False):
            protein_series = self.data[self.data.index.get_level_values('Protein') == Protein]
            ligands = list(set(protein_series.index.get_level_values('Ligand').tolist()))
            interact(plotAcceptance, Protein=fixed(Protein), Ligand=ligands,
                     equilibration=fixed(equilibration))

        def plotAcceptance(Protein, Ligand, equilibration=False):

            if equilibration:
                data = self.equilibration_data
            else:
                data = self.data

            protein_series = data[data.index.get_level_values('Protein') == Protein]
            ligand_series = protein_series[protein_series.index.get_level_values('Ligand') == Ligand]
            plt.figure(dpi=300, figsize=(2,8))

            acc_prob = {}
            n_traj = 0
            for t in ligand_series.index.levels[3]:
                n_traj += 1
                traj_series = ligand_series[ligand_series.index.get_level_values('Trajectory') == t]

                steps = max(traj_series.index.get_level_values('Step'))
                x = list(range(0, steps))
                y = [t if v in traj_series.index.get_level_values('Step').to_list() else t-0.5 for v in x]

                for s,a in zip(x,y):
                    acc_prob.setdefault(s, 0)
                    if not str(a).endswith('.5'):
                        acc_prob[s] += 1
                plt.plot(x,y, lw=0.5, c='k')

            acc_steps = [s for s in acc_prob]
            acc_prob = [(acc_prob[s]/n_traj)+n_traj+1 for s in acc_prob]
            hh = []
            for n in acc_prob:
                h = (n-(n_traj+1))*100
                hh.append(h)
            global_mean_acc_prob = sum(hh)/len(hh)
            #print("Global acceptance probability {:.2f}".format(global_mean_acc_prob))
            plt.title(Protein+'-'+Ligand+", Acc. Prob {:.2f}".format(global_mean_acc_prob), size=5)
            plt.plot(acc_steps,acc_prob, lw=0.5, c='r')
            plt.axhline(n_traj+1, lw=0.1, c='k', ls='--')
            plt.axhline(n_traj+1.5, lw=0.2, c='r', ls='-.')
            plt.axhline(n_traj+2, lw=0.1, c='k', ls='--')
            plt.xticks([0, max(acc_steps)], [1,max(acc_steps)+1], size=4)
            plt.yticks([*range(1,n_traj+1)]+[n_traj+1.5], ['T'+str(t) for t in range(1,n_traj+1)]+['Acc. Prob.'], size=4)
            plt.ylim(0, n_traj+3)
            plt.xlabel('MC step', size=5)
            plt.ylabel('Trajectory', size=5)

        interact(getLigands, Protein=sorted(self.proteins), equilibration=False)

    def plotSimulationProteinRMSD(self, equilibration=True, productive=True):
        """
        Plot the progression of the protein atoms RMSD in the simulation data.

        Parameters
        ==========
        equilibration : bool
            Equilibration data is present or not
        productive : bool
            Productive data is present or not
        """
        if 'Protein RMSD' not in self.data and productive:
            raise ValueError('You must call calculateRMSD() before calling this function.')
        elif 'Protein RMSD' not in self.equilibration_data and equilibration:
            raise ValueError('You must call calculateRMSD() before calling this function.')

        self.plotSimulationMetric('Protein RMSD',
                                  equilibration=equilibration,
                                  productive=productive)

    def scatterPlotIndividualSimulation(self, protein, ligand, x, y, vertical_line=None, color_column=None, size=1.0, labels_size=10.0, plot_label=None,
                                        xlim=None, ylim=None, metrics=None, labels=None, title=None, title_size=14.0, return_axis=False, dpi=300, show_legend=False,
                                        axis=None, xlabel=None, ylabel=None, vertical_line_color='k', vertical_line_width=0.5, marker_size=0.8, clim=None, show=False,
                                        clabel=None, legend_font_size=6, no_xticks=False, no_yticks=False, no_cbar=False, no_xlabel=False, no_ylabel=False,
                                        relative_color_values=False, dataframe=None, **kwargs):
        """
        Creates a scatter plot for the selected protein and ligand using the x and y
        columns. Data series can be filtered by specific metrics.

        Parameters
        ==========
        protein : str
            The target protein.
        ligand : str
            The target ligand.
        x : str
            The column name of the data to plot in the x-axis.
        y : str
            The column name of the data to plot in the y-axis.
        vertical_line : float
            Position to plot a vertical line.
        color_column : str
            The column name to use for coloring the plot. Also a color cna be given
            to use uniformly for the points.
        xlim : tuple
            The limits for the x-range.
        ylim : tuple
            The limits for the y-range.
        clim : tuple
            The limits for the color range.
        metrics : dict
            A set of metrics for filtering the data points.
        labels : dict
            Analog to metrics, use the label column values to filter the data.
        title : str
            The plot's title.
        return_axis : bool
            Whether to return the axis of this plot.
        axis : matplotlib.pyplot.axis
            The axis to use for plotting the data.
        """

        if not isinstance(dataframe, type(None)):
            protein_series = dataframe[dataframe.index.get_level_values('Protein') == protein]
        else:
            protein_series = self.data[self.data.index.get_level_values('Protein') == protein]

        if protein_series.empty:
            raise ValueError('Protein name %s not found in data!' % protein)
        ligand_series = protein_series[protein_series.index.get_level_values('Ligand') == ligand]
        if ligand_series.empty:
            raise ValueError("Ligand name %s not found in protein's %s data!" % (ligand, protein))


        if len(ligand_series) != 0:
            # Add distance data to ligand_series
            if protein in self.distances:
                if ligand in self.distances[protein]:
                    if not isinstance(self.distances[protein][ligand], type(None)):
                        for distance in self.distances[protein][ligand]:
                            if not isinstance(dataframe, type(None)):
                                index_columns = ['Protein', 'Ligand', 'Epoch', 'Trajectory', 'Accepted Pele Steps']
                                if 'Step' in self.distances[protein][ligand].index.names:
                                    index_columns.append('Step')
                                indexes = dataframe.reset_index().set_index(index_columns).index
                                ligand_series[distance] = self.distances[protein][ligand][self.distances[protein][ligand].index.isin(indexes)][distance].tolist()
                            else:
                                ligand_series[distance] = self.distances[protein][ligand][distance].tolist()

            # Add angle data to ligand_series
            if protein in self.angles:
                if ligand in self.angles[protein]:
                    if not isinstance(self.angles[protein][ligand], type(None)):
                        for angle in self.angles[protein][ligand]:
                            if not isinstance(dataframe, type(None)):
                                index_columns = ['Protein', 'Ligand', 'Epoch', 'Trajectory', 'Accepted Pele Steps']
                                if 'Step' in self.angles[protein][ligand].index.names:
                                    index_columns.append('Step')
                                indexes = dataframe.reset_index().set_index(index_columns).index
                                ligand_series[angle] = self.angles[protein][ligand][self.angles[protein][ligand].index.isin(indexes)][angle].tolist()
                            else:
                                ligand_series[angle] = self.angles[protein][ligand][angle].tolist()

        # Filter points by metric
        if not isinstance(metrics, type(None)):
            for metric in metrics:
                if isinstance(metrics[metric], float):
                    mask = ligand_series[metric] <= metrics[metric]
                elif isinstance(metrics[metric], tuple):
                    mask = (ligand_series[metric] >= metrics[metric][0]).to_numpy()
                    mask = mask & ((ligand_series[metric] <= metrics[metric][1]).to_numpy())
                ligand_series = ligand_series[mask]

        if not isinstance(labels, type(None)):
            for label in labels:
                if labels[label] != None:
                    mask = ligand_series[label] == labels[label]
                    ligand_series = ligand_series[mask]

        # Check if an axis has been given
        new_axis = False
        if axis == None:
            plt.figure(figsize=(4*size, 3.3*size), dpi=dpi)
            axis = plt.gca()
            new_axis = True

        # Check if label has been given
        if plot_label == None:
            plot_label = protein+self.separator+ligand

        # Define color columns
        color_columns = [k for k in ligand_series.keys()]
        color_columns = [k for k in color_columns if ':' not in k]
        color_columns = [k for k in color_columns if 'distance' not in k]
        color_columns = [k for k in color_columns if 'angle' not in k]
        color_columns = [k for k in color_columns if not k.startswith('metric_')]
        # color_columns.pop(color_columns.index('Step'))

        if color_column != None:

            if clim != None:
                vmin = clim[0]
                vmax = clim[1]
            else:
                vmin = None
                vmax = None

            ascending = False
            colormap='Blues_r'

            if color_column == 'Step':
                ascending = True
                colormap='Blues'

            elif color_column == 'Epoch' or color_column == 'Cluster':
                ascending = True
                color_values = ligand_series.reset_index()[color_column]
                cmap = plt.cm.jet
                cmaplist = [cmap(i) for i in range(cmap.N)]
                cmaplist[0] = (.5, .5, .5, 1.0)
                max_epoch = max(color_values.tolist())
                bounds = np.linspace(0, max_epoch+1, max_epoch+2)
                norm = mpl.colors.BoundaryNorm(bounds, cmap.N)
                colormap = mpl.colors.LinearSegmentedColormap.from_list(
                                                'Custom cmap', cmaplist, cmap.N)
                color_values = color_values+0.01
                sc = axis.scatter(ligand_series[x],
                    ligand_series[y],
                    c=color_values,
                    cmap=colormap,
                    norm=norm,
                    vmin=vmin,
                    vmax=vmax,
                    label=plot_label,
                    s=marker_size,
                    **kwargs)
                if new_axis:
                    if not no_cbar:
                        cbar = plt.colorbar(sc)
                        cbar.set_label(label=color_column, size=labels_size*size)
                        cbar.ax.tick_params(labelsize=labels_size*size)

            elif color_column in color_columns:
                ligand_series = ligand_series.sort_values(color_column, ascending=ascending)
                color_values = ligand_series[color_column]

                if relative_color_values:
                    color_values = color_values-np.min(color_values)

                sc = axis.scatter(ligand_series[x],
                    ligand_series[y],
                    c=color_values,
                    cmap=colormap,
                    vmin=vmin,
                    vmax=vmax,
                    label=plot_label,
                    s=marker_size*size,
                    **kwargs)
                if new_axis:
                    if not no_cbar:
                        cbar = plt.colorbar(sc)
                        if clabel == None:
                            clabel = color_column
                        cbar.set_label(label=clabel, size=labels_size*size)
                        cbar.ax.tick_params(labelsize=labels_size*size)
            else:
                sc = axis.scatter(ligand_series[x],
                    ligand_series[y],
                    c=color_column,
                    vmin=vmin,
                    vmax=vmax,
                    label=plot_label,
                    s=marker_size*size,
                    **kwargs)

        else:
            sc = axis.scatter(ligand_series[x],
                ligand_series[y],
                label=plot_label,
                s=marker_size*size,
                **kwargs)

        if not isinstance(vertical_line, type(None)):
            axis.axvline(vertical_line, c=vertical_line_color, lw=vertical_line_width, ls='--')

        if xlabel == None and not no_xlabel:
            xlabel = x
        if ylabel == None and not no_ylabel:
            ylabel = y

        axis.set_xlabel(xlabel, fontsize=labels_size*size)
        axis.set_ylabel(ylabel, fontsize=labels_size*size)
        axis.tick_params(axis='both', labelsize=labels_size*size)

        if no_xticks:
            for tick in axis.xaxis.get_major_ticks():
                tick.tick1line.set_visible(False)
                tick.tick2line.set_visible(False)
                tick.label1.set_visible(False)
                tick.label2.set_visible(False)

        if no_yticks:
            for tick in axis.yaxis.get_major_ticks():
                tick.tick1line.set_visible(False)
                tick.tick2line.set_visible(False)
                tick.label1.set_visible(False)
                tick.label2.set_visible(False)

        # plt.subplots_adjust(bottom=0.1, right=0.8, top=0.8)
    #     plt.tight_layout()

        if title != None:
            axis.set_title(title, fontsize=title_size*size)
        if xlim != None:
            axis.set_xlim(xlim)
        if ylim != None:
            axis.set_ylim(ylim)

        if show_legend:
            plt.legend(prop={'size': legend_font_size*size})

        if show:
            plt.show()

        if return_axis:
            return axis

    def boxPlotProteinSimulation(self, protein, column):
        """
        Creates a box plot for the selected protein using the specified column values
        for all ligands present.
        """

        protein_series = self.data[self.data.index.get_level_values('Protein') == protein]
        if protein_series.empty:
            raise ValueError('Protein name %s not found in data!' % protein)

        plt.figure()
        X = []
        labels = []

        for ligand in self.ligands:
            ligand_series = protein_series[protein_series.index.get_level_values('Ligand') == ligand]
            if not ligand_series.empty:
                X.append(ligand_series[column].tolist())
                labels.append(ligand)
        plt.boxplot(X, labels=labels)
        plt.xlabel('Ligands')
        plt.ylabel(column)
        plt.xticks(rotation=75)
        # plt.show()

    def boxPlotLigandSimulation(self, ligand, column):
        """
        Creates a box plot for the selected ligand using the specified column values
        for all proteins present.
        """

        ligand_series = self.data[self.data.index.get_level_values('Ligand') == ligand]
        if ligand_series.empty:
            raise ValueError('Ligand name %s not found in data!' % ligand)

        plt.figure()

        X = []
        labels = []
        for protein in self.proteins:
            protein_series = ligand_series[ligand_series.index.get_level_values('Protein') == protein]
            if not protein_series.empty:
                X.append(protein_series[column].tolist())
                labels.append(protein)

        plt.boxplot(X, labels=labels)
        plt.xlabel('Proteins')
        plt.ylabel(column)
        plt.xticks(rotation=90)
        plt.show()

    def bindingEnergyLandscape(self, initial_threshold=3.5, vertical_line=None, xlim=None, ylim=None, clim=None, color=None,
                               size=1.0, alpha=0.05, vertical_line_width=0.5, vertical_line_color='k', dataframe=None,
                               title=None, no_xticks=False, no_yticks=False, no_xlabel=False, no_ylabel=False,
                               no_cbar=False, xlabel=None, ylabel=None, clabel=None, relative_total_energy=False):
        """
        Plot binding energy as interactive plot.
        """

        if self.distances == {}:
            if os.path.isdir(self.pele_folder):
                raise ValueError('There are no distances in pele data. Use calculateDistances to show plot.')
            else:
                raise ValueError('There are no distances in pele data and there is no pele folder to calculate them')

        def getLigands(protein, dataframe=None):

            if not isinstance(dataframe, type(None)):
                protein_series = dataframe[dataframe.index.get_level_values('Protein') == protein]
            else:
                protein_series = self.data[self.data.index.get_level_values('Protein') == protein]

            ligands = list(set(protein_series.index.get_level_values('Ligand').tolist()))
            ligands_ddm = Dropdown(options=ligands, description='Ligand',
                                   style= {'description_width': 'initial'})

            interact(getDistance, protein_series=fixed(protein_series), protein=fixed(protein), ligand=ligands_ddm)

        def getDistance(protein_series, protein, ligand, by_metric=False):
            ligand_series = protein_series[protein_series.index.get_level_values('Ligand') == ligand]

            distances = []
            distance_label = 'Distance'
            if by_metric:
                distances = []
                for d in ligand_series:
                    if d.startswith('metric_'):
                        if not ligand_series[d].dropna().empty:
                            distances.append(d)

            if distances == []:
                by_metric = False
            else:
                distance_label = 'Metric'

            if not by_metric:
                distances = []
                if ligand in self.distances[protein] and not isinstance(self.distances[protein][ligand], type(None)):
                    for d in self.distances[protein][ligand]:
                        if 'distance' in d:
                            distances.append(d)
                        elif '_coordinate' in d:
                            distances.append(d)

                # Add angle
                if ligand in self.angles[protein] and not isinstance(self.angles[protein][ligand], type(None)):
                    for d in self.angles[protein][ligand]:
                        if 'angle' in d:
                            distances.append(d)

                if 'Ligand RMSD' in self.data:
                    distances.append('Ligand RMSD')

                if distances == []:
                    raise ValueError('Not Ligand RMSD nor distances were found! Consider to calculate some distance.')

            distances_ddm = Dropdown(options=distances, description=distance_label,
                                     style= {'description_width': 'initial'})

            interact(getMetrics, distances=fixed(distances_ddm),
                     ligand_series=fixed(ligand_series),
                     protein=fixed(protein), ligand=fixed(ligand))

        def getMetrics(ligand_series, distances, protein, ligand, filter_by_metric=False, filter_by_label=False,
                       color_by_metric=False, color_by_labels=False):

            if color_by_metric or filter_by_metric:
                metrics = [k for k in ligand_series.keys() if 'metric_' in k]
                metrics_sliders = {}
                for m in metrics:

                    if self.metric_type[m] == 'distance':
                        m_slider = FloatSlider(
                                        value=initial_threshold,
                                        min=0,
                                        max=max(30, max(ligand_series[m])),
                                        step=0.1,
                                        description=m+':',
                                        disabled=False,
                                        continuous_update=False,
                                        orientation='horizontal',
                                        readout=True,
                                        readout_format='.2f',
                                    )

                    elif self.metric_type[m] == 'angle':
                        m_slider = FloatRangeSlider(
                                        value=[110, 130],
                                        min=-180,
                                        max=180,
                                        step=0.1,
                                        description=m+':',
                                        disabled=False,
                                        continuous_update=False,
                                        orientation='horizontal',
                                        readout=True,
                                        readout_format='.2f',
                                    )

                    elif self.metric_type[m] == 'dihedral':
                        m_slider = FloatRangeSlider(
                                        value=[90, 120],
                                        min=-180,
                                        max=180,
                                        step=0.1,
                                        description=m+':',
                                        disabled=False,
                                        continuous_update=False,
                                        orientation='horizontal',
                                        readout=True,
                                        readout_format='.2f',
                                    )

                    metrics_sliders[m] = m_slider

            else:
                metrics_sliders = {}

            if filter_by_label:
                labels_ddms = {}
                labels = [l for l in ligand_series.keys() if 'label_' in l]
                for l in labels:
                    label_options = [None]+sorted(list(set(ligand_series[l])))
                    labels_ddms[l] = Dropdown(options=label_options, description=l,
                                              style= {'description_width': 'initial'})
            else:
                labels_ddms = {}

            interact(getColor, distance=distances, protein=fixed(protein), ligand=fixed(ligand),
                     metrics=fixed(metrics_sliders), ligand_series=fixed(ligand_series),
                     color_by_metric=fixed(color_by_metric), color_by_labels=fixed(color_by_labels), **labels_ddms)

        def getColor(distance, ligand_series, metrics, protein, ligand, color_by_metric=False,
                     color_by_labels=False, **labels):

            if color == None:
                color_columns = [k for k in ligand_series.keys()]
                color_columns = [k for k in color_columns if ':' not in k]
                color_columns = [k for k in color_columns if 'distance' not in k]
                color_columns = [k for k in color_columns if not k.startswith('metric_')]
                color_columns = [k for k in color_columns if not k.startswith('label_')]
                color_columns = [None, 'Epoch']+color_columns

                if 'Binding Energy' in ligand_series:
                    be_column = 'Binding Energy'
                elif 'bindingEnergy' in ligand_series:
                    be_column = 'bindingEnergy'

                del color_columns[color_columns.index(be_column)]

                color_ddm = Dropdown(options=color_columns, description='Color',
                                     style= {'description_width': 'initial'})
                if color_by_metric:
                    color_ddm.options = ['Color by metrics']
                    alpha = 0.10
                elif color_by_labels:
                    color_ddm.options = ['Color by labels']
                    alpha = 1.00
                else:
                    alpha = fixed(0.10)

                color_object = color_ddm

            else:
                color_object = fixed(color)

            interact(_bindingEnergyLandscape, color=color_object, ligand_series=fixed(ligand_series),
                     distance=fixed(distance), color_by_metric=fixed(color_by_metric), color_by_labels=fixed(color_by_labels),
                     Alpha=alpha, labels=fixed(labels), protein=fixed(protein), ligand=fixed(ligand), title=fixed(title),
                     no_xticks=fixed(no_xticks), no_yticks=fixed(no_yticks), no_cbar=fixed(no_cbar), clabel=fixed(clabel),
                     no_xlabel=fixed(no_xlabel), no_ylabel=fixed(no_ylabel), xlabel=fixed(xlabel), ylabel=fixed(ylabel),
                     relative_total_energy=fixed(relative_total_energy), clim=fixed(clim), **metrics)

        def _bindingEnergyLandscape(color, ligand_series, distance, protein, ligand,
                                    color_by_metric=False, color_by_labels=False,
                                    Alpha=0.10, labels=None, title=None, no_xticks=False,
                                    no_yticks=False, no_cbar=False, no_xlabel=True, no_ylabel=False,
                                    xlabel=None, ylabel=None, clabel=None, relative_total_energy=False,
                                    clim=None, **metrics):

            skip_fp = False
            show = True

            # Deactivate metrics for first plot and make it black
            return_axis = False
            if color_by_metric:
                color = 'k'
                color_metrics = metrics
                metrics = {}
                return_axis = True
                show = False

            elif color_by_labels:
                skip_fp = True
                return_axis = True
                show = False

            if color == 'Total Energy' and relative_total_energy:
                relative_color_values = True
                if clim == None:
                    clim = (0,27.631021116) # Calculated for a probability contribution of 1% at KT 6 (-(ln(0.01)*6)
            else:
                relative_color_values = None

            if 'Binding Energy' in ligand_series:
                be_column = 'Binding Energy'
            elif 'bindingEnergy' in ligand_series:
                be_column = 'bindingEnergy'

            if not skip_fp:
                axis = self.scatterPlotIndividualSimulation(protein, ligand, distance, be_column, xlim=xlim, ylim=ylim,
                                                            vertical_line=vertical_line, color_column=color, clim=clim, size=size,
                                                            vertical_line_color=vertical_line_color, vertical_line_width=vertical_line_width,
                                                            metrics=metrics, labels=labels, return_axis=return_axis, show=show,
                                                            title=title, no_xticks=no_xticks, no_yticks=no_yticks, no_cbar=no_cbar,
                                                            no_xlabel=no_xlabel, no_ylabel=no_ylabel, xlabel=xlabel, ylabel=ylabel,
                                                            clabel=clabel, relative_color_values=relative_color_values, dataframe=ligand_series)

            # Make a second plot only coloring points passing the filters
            if color_by_metric:
                self.scatterPlotIndividualSimulation(protein, ligand, distance, be_column, xlim=xlim, ylim=ylim,
                                                     vertical_line=vertical_line, color_column='r', clim=clim, size=size,
                                                     vertical_line_color=vertical_line_color, vertical_line_width=vertical_line_width,
                                                     metrics=color_metrics, labels=labels, axis=axis, show=True, alpha=Alpha,
                                                     no_xticks=no_xticks, no_yticks=no_yticks, no_cbar=no_cbar, no_xlabel=no_xlabel,
                                                     no_ylabel=no_ylabel, xlabel=xlabel, ylabel=ylabel, clabel=clabel, dataframe=ligand_series)
            elif color_by_labels:
                all_labels = {}
                for l in ligand_series.keys():
                    if 'label_' in l:
                        all_labels[l] = sorted(list(set(ligand_series[l].to_list())))

                for l in all_labels:
                    colors = iter([plt.cm.Set2(i) for i in range(len(all_labels[l]))])
                    for i,v in enumerate(all_labels[l]):
                        if i == 0:
                            axis = self.scatterPlotIndividualSimulation(protein, ligand, distance, be_column, xlim=xlim, ylim=ylim, plot_label=v,
                                                                   vertical_line=vertical_line, color_column=[next(colors)], clim=clim, size=size,
                                                                   vertical_line_color=vertical_line_color, vertical_line_width=vertical_line_width,
                                                                   metrics=metrics, labels=labels, return_axis=return_axis, alpha=Alpha, show=show,
                                                                   no_xticks=no_xticks, no_yticks=no_yticks, no_cbar=no_cbar, no_xlabel=no_xlabel,
                                                                   no_ylabel=no_ylabel, xlabel=xlabel, ylabel=ylabel, clabel=clabel, dataframe=ligand_series)
                            continue
                        elif i == len(all_labels[l])-1:
                            show = True
                        axis = self.scatterPlotIndividualSimulation(protein, ligand, distance, be_column, xlim=xlim, ylim=ylim, plot_label=v,
                                                                    vertical_line=vertical_line, color_column=[next(colors)], clim=clim, size=size,
                                                                    vertical_line_color=vertical_line_color, vertical_line_width=vertical_line_width,
                                                                    metrics=metrics, labels={l:v}, return_axis=return_axis, axis=axis, alpha=Alpha, show=show,
                                                                    show_legend=True, title=title, no_xticks=no_xticks, no_yticks=no_yticks, no_cbar=no_cbar,
                                                                    no_xlabel=no_xlabel, no_ylabel=no_ylabel, xlabel=xlabel, ylabel=ylabel, clabel=clabel,
                                                                    dataframe=ligand_series)

        proteins = self.proteins
        proteins_ddm = Dropdown(options=proteins, description='Protein',
                                style= {'description_width': 'initial'})

        interact(getLigands, protein=proteins_ddm, dataframe=fixed(dataframe))

    def plotDistributions(self):
        """
        Plot distribution of different values in the simulation in a by-protein basis.
        """
        def _plotDistributionByProtein(Protein, Column):
            self.boxPlotProteinSimulation(Protein, Column)
        def _plotDistributionByLigand(Ligand, Column):
            self.boxPlotLigandSimulation(Ligand, Column)
        def selectLevel(By_protein, By_ligand):
            if By_protein:
                interact(_plotDistributionByProtein, Protein=self.proteins, Column=columns)
            if By_ligand:
                interact(_plotDistributionByLigand, Ligand=self.ligands, Column=columns)

        columns = [k for k in self.data.keys() if ':' not in k and 'distance' not in k]
        # del columns[columns.index('Task')]
        del columns[columns.index('Step')]

        interact(selectLevel, By_protein=True, By_ligand=False)

    def getDistances(self, protein, ligand, return_none=False):
        """
        Returns the distance associated to a specific protein and ligand simulation
        """

        if protein not in self.distances:
            #raise ValueError('There are no distances for protein %s. Use calculateDistances to obtain them.' % protein)
            print('WARNING: There are no distances for protein %s. Use calculateDistances to obtain them.' % protein)
        elif ligand not in self.distances[protein]:
            #raise ValueError('There are no distances for protein %s and ligand %s. Use calculateDistances to obtain them.' % (protein, ligand))
            print('WARNING: There are no distances for protein %s and ligand %s. Use calculateDistances to obtain them.' % (protein, ligand))

        #if not os.path.isdir(self.pele_folder):
        #    raise ValueError('There are no distances in pele data and there is no pele folder to calculate them')

        distances = []

        if protein not in self.distances:
            return distances
        elif ligand not in self.distances[protein]:
            return distances
        if isinstance(self.distances[protein][ligand], type(None)):
            return distances

        for d in self.distances[protein][ligand]:
            distances.append(d)

        return distances

    def getAngles(self, protein, ligand, return_none=False):
        """
        Returns the angles associated to a specific protein and ligand simulation
        """

        if protein not in self.angles:
            #raise ValueError('There are no distances for protein %s. Use calculateDistances to obtain them.' % protein)
            print('WARNING: There are no angles for protein %s. Use calculateDistances to obtain them.' % protein)
        elif ligand not in self.angles[protein]:
            #raise ValueError('There are no distances for protein %s and ligand %s. Use calculateDistances to obtain them.' % (protein, ligand))
            print('WARNING: There are no angles for protein %s and ligand %s. Use calculateDistances to obtain them.' % (protein, ligand))

        #if not os.path.isdir(self.pele_folder):
        #    raise ValueError('There are no distances in pele data and there is no pele folder to calculate them')

        angles = []

        if protein not in self.angles:
            return angles
        elif ligand not in self.angles[protein]:
            return angles
        if isinstance(self.angles[protein][ligand], type(None)):
            return angles

        for d in self.angles[protein][ligand]:
            angles.append(d)

        return angles

    def getDihedrals(self, protein, ligand, return_none=False):
        """
        Returns the dihedrals associated to a specific protein and ligand simulation
        """

        if protein not in self.dihedrals:
            #raise ValueError('There are no distances for protein %s. Use calculateDistances to obtain them.' % protein)
            print('WARNING: There are no dihedrals for protein %s. Use calculateDistances to obtain them.' % protein)
        elif ligand not in self.dihedrals[protein]:
            #raise ValueError('There are no distances for protein %s and ligand %s. Use calculateDistances to obtain them.' % (protein, ligand))
            print('WARNING: There are no dihedrals for protein %s and ligand %s. Use calculateDistances to obtain them.' % (protein, ligand))

        dihedrals = []

        if protein not in self.dihedrals:
            return dihedrals
        elif ligand not in self.dihedrals[protein]:
            return dihedrals
        if isinstance(self.dihedrals[protein][ligand], type(None)):
            return dihedrals

        for d in self.dihedrals[protein][ligand]:
            dihedrals.append(d)

        return dihedrals

    def plotCatalyticPosesFraction(self, initial_threshold=3.5):
        """
        Plot interactively the number of catalytic poses as a function of the threshold
        of the different catalytic metrics. The plot can be done by protein or by ligand.
        """
        metrics = [k for k in self.data.keys() if 'metric_' in k]

        if len(metrics)==0:
            raise ValueError('No calatytic metrics have been computed.')

        def _plotCatalyticPosesFractionByProtein(Protein, Separate_by_metric=True, **metrics):

            protein_series = self.data[self.data.index.get_level_values('Protein') == Protein]
            if protein_series.empty:
                raise ValueError('Protein name %s not found in data!' % Protein)

            plt.figure()

            if Separate_by_metric:
                catalytic_count = {}
                labels = []
                for metric in metrics:
                    catalytic_count[metric] = []
                    for ligand in self.ligands:
                        ligand_series = protein_series[protein_series.index.get_level_values('Ligand') == ligand]
                        if not ligand_series.empty:
                            catalytic_count[metric].append(sum(ligand_series[metric] <= metrics[metric])/ligand_series.shape[0])
                            if ligand not in labels:
                                labels.append(ligand)

                if len(labels) == 2:
                    bar_width = 0.2
                else:
                    bar_width = 0.5
                bar_width = bar_width/len(labels)
                pos = np.arange(len(labels))
                x_pos = pos-(bar_width/2)+(len(metrics)*bar_width)/2
                plt.xticks(x_pos, labels)
                for metric in catalytic_count:
                    counts = catalytic_count[metric]
                    plt.bar(pos, counts, bar_width)
                    pos = pos + bar_width

                plt.xlabel('Ligands')
                plt.ylabel('Catalytic Poses Fraction')
                plt.ylim(0,1)

            else:
                catalytic_count = []
                labels = []
                for ligand in self.ligands:
                    ligand_series = protein_series[protein_series.index.get_level_values('Ligand') == ligand]
                    if not ligand_series.empty:
                        metric_series = ligand_series
                        for metric in metrics:
                            metric_series = metric_series[metric_series[metric] <= metrics[metric]]
                        catalytic_count.append(metric_series.shape[0]/ligand_series.shape[0])
                        labels.append(ligand)

                plt.bar(labels, catalytic_count)
                plt.xticks(rotation=45)
                plt.xlabel('Ligands')
                plt.ylabel('Catalytic Poses Fraction')
                plt.ylim(0,1)

        def _plotCatalyticPosesFractionByLigand(Ligand, Separate_by_metric=True, **metrics):

            ligand_series = self.data[self.data.index.get_level_values('Ligand') == Ligand]
            if ligand_series.empty:
                raise ValueError('Ligand name %s not found in data!' % Ligand)

            plt.figure()

            if Separate_by_metric:
                catalytic_count = {}
                labels = []
                for metric in metrics:
                    catalytic_count[metric] = []
                    for protein in self.proteins:
                        protein_series = ligand_series[ligand_series.index.get_level_values('Protein') == protein]
                        if not protein_series.empty:
                            catalytic_count[metric].append(sum(protein_series[metric] <= metrics[metric])/protein_series.shape[0])
                            if protein not in labels:
                                labels.append(protein)

                if len(labels) == 2:
                    bar_width = 0.2
                else:
                    bar_width = 0.5
                bar_width = bar_width/len(labels)
                pos = np.arange(len(labels))
                x_pos = pos-(bar_width/2)+(len(metrics)*bar_width)/2
                plt.xticks(x_pos, labels)
                for metric in catalytic_count:
                    counts = catalytic_count[metric]
                    plt.bar(pos, counts, bar_width)
                    pos = pos + bar_width

                plt.xticks(rotation=45)
                plt.xlabel('Protein')
                plt.ylabel('Catalytic Poses Fraction')
                plt.ylim(0,1)

            else:
                catalytic_count = []
                labels = []
                for protein in self.proteins:
                    protein_series = ligand_series[ligand_series.index.get_level_values('Protein') == protein]
                    if not protein_series.empty:
                        metric_series = protein_series
                        for metric in metrics:
                            metric_series = metric_series[metric_series[metric] <= metrics[metric]]
                        catalytic_count.append(metric_series.shape[0]/protein_series.shape[0])
                        labels.append(protein)

                plt.bar(labels, catalytic_count)
                plt.xticks(rotation=45)
                plt.xlabel('Proteins')
                plt.ylabel('Catalytic Poses Fraction')
                plt.ylim(0,1)

        def selectLevel(By_protein, By_ligand):
            if By_protein:
                if len(metrics) > 1:
                    interact(_plotCatalyticPosesFractionByProtein, Protein=self.proteins, Separate_by_metric=False, **metrics)
                else:
                    interact(_plotCatalyticPosesFractionByProtein, Protein=self.proteins, **metrics)
            if By_ligand:
                if len(metrics) > 1:
                    interact(_plotCatalyticPosesFractionByLigand, Ligand=self.ligands, Separate_by_metric=False, **metrics)
                else:
                    interact(_plotCatalyticPosesFractionByLigand, Ligand=self.ligands, **metrics)

        metrics = {m:initial_threshold for m in metrics}

        interact(selectLevel, By_protein=True, By_ligand=False)

    def plotCatalyticBindingEnergyDistributions(self, initial_threshold=3.5):
        """
        Plot interactively the binding energy distributions as a function of the threshold
        of the different catalytic metrics. The plot can be done by protein or by ligand.
        """
        metrics = [k for k in self.data.keys() if 'metric_' in k]

        if len(metrics)==0:
            raise ValueError('No calatytic metrics have been computed.')

        def _plotBindingEnergyByProtein(Protein, Separate_by_metric=True, **metrics):

            protein_series = self.data[self.data.index.get_level_values('Protein') == Protein]
            if protein_series.empty:
                raise ValueError('Protein name %s not found in data!' % Protein)

            plt.figure()

            if Separate_by_metric:
                catalytic_dist = {}
                labels = []
                for metric in metrics:
                    catalytic_dist[metric] = []
                    for ligand in self.ligands:
                        ligand_series = protein_series[protein_series.index.get_level_values('Ligand') == ligand]
                        if not ligand_series.empty:
                            catalytic_dist[metric].append(ligand_series[ligand_series[metric] <= metrics[metric]]['Binding Energy'])
                            if ligand not in labels:
                                labels.append(ligand)

                if len(labels) == 2:
                    bar_width = 0.2
                else:
                    bar_width = 0.5
                bar_width = bar_width/len(labels)
                pos = np.arange(len(labels))
                x_pos = pos-(bar_width/2)+(len(metrics)*bar_width)/2
                for metric in catalytic_dist:
                    plt.boxplot(catalytic_dist[metric], widths=bar_width*0.8, positions=pos)
                    pos = pos + bar_width
                plt.xticks(x_pos, labels, rotation=45)
                plt.xlabel('Ligands')
                plt.ylabel('Binding Energy')

            else:
                catalytic_dist = []
                labels = []
                for ligand in self.ligands:
                    ligand_series = protein_series[protein_series.index.get_level_values('Ligand') == ligand]
                    if not ligand_series.empty:
                        metric_series = ligand_series
                        for metric in metrics:
                            metric_series = metric_series[metric_series[metric] <= metrics[metric]]
                        catalytic_dist.append(metric_series['Binding Energy'])
                        labels.append(ligand)

                plt.boxplot(catalytic_dist, labels=labels)
                plt.xticks(rotation=45)
                plt.xlabel('Ligands')
                plt.ylabel('Binding Energy')

        def _plotBindingEnergyByLigand(Ligand, Separate_by_metric=True, **metrics):

            ligand_series = self.data[self.data.index.get_level_values('Ligand') == Ligand]
            if ligand_series.empty:
                raise ValueError('Ligand name %s not found in data!' % Ligand)

            plt.figure()

            if Separate_by_metric:
                catalytic_dist = {}
                labels = []
                for metric in metrics:
                    catalytic_dist[metric] = []
                    for protein in self.proteins:
                        protein_series = ligand_series[ligand_series.index.get_level_values('Protein') == protein]
                        if not protein_series.empty:
                            catalytic_dist[metric].append(protein_series[protein_series[metric] <= metrics[metric]]['Binding Energy'])
                            if protein not in labels:
                                labels.append(protein)

                if len(labels) == 2:
                    bar_width = 0.2
                else:
                    bar_width = 0.5
                bar_width = bar_width/len(labels)
                pos = np.arange(len(labels))
                x_pos = pos-(bar_width/2)+(len(metrics)*bar_width)/2
                for metric in catalytic_dist:
                    plt.boxplot(catalytic_dist[metric], widths=bar_width*0.8, positions=pos)
                    pos = pos + bar_width

                plt.xticks(x_pos, labels, rotation=45)
                plt.xlabel('Proteins')
                plt.ylabel('Binding Energy')

            else:
                catalytic_dist = []
                labels = []
                for protein in self.proteins:
                    protein_series = ligand_series[ligand_series.index.get_level_values('Protein') == protein]
                    if not protein_series.empty:
                        metric_series = protein_series
                        for metric in metrics:
                            metric_series = metric_series[metric_series[metric] <= metrics[metric]]
                        catalytic_dist.append(metric_series['Binding Energy'])
                        labels.append(protein)

                plt.boxplot(catalytic_dist, labels=labels)
                plt.xticks(rotation=45)
                plt.xlabel('Proteins')
                plt.ylabel('Binding Energy')

        def selectLevel(By_protein, By_ligand):
            if By_protein:
                if len(metrics) > 1:
                    interact(_plotBindingEnergyByProtein, Protein=self.proteins, Separate_by_metric=False, **metrics)
                else:
                    interact(_plotBindingEnergyByProtein, Protein=self.proteins, **metrics)
            if By_ligand:
                if len(metrics) > 1:
                    interact(_plotBindingEnergyByLigand, Ligand=self.ligands, Separate_by_metric=False, **metrics)
                else:
                    interact(_plotBindingEnergyByLigand, Ligand=self.ligands, **metrics)

        metrics = {m:initial_threshold for m in metrics}

        interact(selectLevel, By_protein=True, By_ligand=False)

    def bindingFreeEnergyMatrix(self):

        def _bindingFreeEnergyMatrix(KT=0.593, sort_by='Ligand (Values)'):
            # Create a matrix of length proteins times ligands
            M = np.zeros((len(self.proteins), len(self.ligands)))
            for i, protein in enumerate(self.proteins):
                protein_series = self.data[self.data.index.get_level_values('Protein') == protein]
                for j, ligand in enumerate(self.ligands):
                    ligand_series = protein_series[protein_series.index.get_level_values('Ligand') == ligand]
                    if not ligand_series.empty:
                        total_energy = ligand_series['Total Energy']
                        relative_energy = total_energy - total_energy.min()
                        Z = np.sum(np.exp(-relative_energy / KT))
                        probability = np.exp(-relative_energy / KT) / Z
                        M[i][j] = np.sum(probability * ligand_series['Binding Energy'])
                    else:
                        M[i][j] = np.nan

            if sort_by == 'Ligand (Values)':
                # Sort ligands based on the sum of their binding free energy across all proteins
                ligand_sums = np.nansum(M, axis=0)
                sorted_indices = np.argsort(ligand_sums)
                M_sorted = M[:, sorted_indices]
                labels_sorted = [self.ligands[i] for i in sorted_indices]

            elif sort_by == 'Ligand (Alphabetical)':
                # Sort ligands alphabetically
                sorted_indices = np.argsort(self.ligands)
                M_sorted = M[:, sorted_indices]
                labels_sorted = [self.ligands[i] for i in sorted_indices]

            elif sort_by == 'Protein (Values)':
                # Sort proteins based on the sum of their binding free energy across all ligands
                protein_sums = np.nansum(M, axis=1)
                sorted_indices = np.argsort(protein_sums)
                M_sorted = M[sorted_indices, :]
                labels_sorted = [self.proteins[i] for i in sorted_indices]

            elif sort_by == 'Protein (Alphabetical)':
                # Sort proteins alphabetically
                sorted_indices = np.argsort(self.proteins)
                M_sorted = M[sorted_indices, :]
                labels_sorted = [self.proteins[i] for i in sorted_indices]

            plt.figure(figsize=(16, 6))  # Increase figure width
            plt.matshow(M_sorted, cmap='autumn', fignum=1)  # Use sorted matrix
            if 'Ligand' in sort_by:
                plt.xlabel('Ligands', fontsize=12)
                plt.xticks(range(len(labels_sorted)), labels_sorted, rotation=90, rotation_mode='default', fontsize=10)
                plt.ylabel('Proteins', fontsize=12)
                plt.yticks(range(len(self.proteins)), self.proteins)
            else:
                plt.xlabel('Ligands', fontsize=12)
                plt.xticks(range(len(self.ligands)), self.ligands, rotation=90, rotation_mode='default', fontsize=10)
                plt.ylabel('Proteins', fontsize=12)
                plt.yticks(range(len(labels_sorted)), labels_sorted)

            plt.colorbar(label='Binding Free Energy')
            plt.show()

        KT_slider = FloatSlider(
            value=0.593,
            min=0.593,
            max=20.0,
            step=0.1,
            description='KT:',
            disabled=False,
            continuous_update=False,
            orientation='horizontal',
            readout=True,
            readout_format='.1f',
        )

        sort_dropdown = Dropdown(
            options=[
                'Ligand (Values)',
                'Ligand (Alphabetical)',
                'Protein (Values)',
                'Protein (Alphabetical)'
            ],
            value='Ligand (Values)',
            description='Sort by:',
        )

        interact(_bindingFreeEnergyMatrix, KT=KT_slider, sort_by=sort_dropdown)

    def bindingFreeEnergyCatalyticDifferenceMatrix(self, initial_threshold=3.5, initial_threshold_filter=3.5, measured_metrics=None,
                                                   store_values=False, lig_label_rot=90, observable='Binding Energy',
                                                   matrix_file='catalytic_matrix.npy', models_file='catalytic_models.json',
                                                   max_metric_threshold=30, pele_data=None, KT=5.93, to_csv=None,
                                                   only_proteins=None, only_ligands=None, average_binding_energy=False,
                                                   nan_to_zero=False):

        def _bindingFreeEnergyMatrix(KT=KT, sort_by_ligand=None, models_file='catalytic_models.json',
                                     lig_label_rot=90, pele_data=None, only_proteins=None, only_ligands=None,
                                     abc=False, avg_ebc=False, n_poses=10, **metrics):

            metrics_filter = {m:metrics[m] for m in metrics if m.startswith('metric_')}
            labels_filter = {l:metrics[l] for l in metrics if l.startswith('label_')}

            if isinstance(pele_data, type(None)):
                pele_data = self.data

            if only_proteins != None:
                proteins = [p for p in self.proteins if p in only_proteins]
            else:
                proteins = self.proteins

            if only_ligands != None:
                ligands = [l for l in self.ligands if l in only_ligands]
            else:
                ligands = self.ligands

            if len(proteins) == 0:
                raise ValueError('No proteins were found!')
            if len(ligands) == 0:
                raise ValueError('No ligands were found!')

            # Create a matrix of length proteins times ligands
            M = np.zeros((len(proteins), len(ligands)))

            # Calculate the probaility of each state
            for i, protein in enumerate(proteins):

                protein_series = pele_data[pele_data.index.get_level_values('Protein') == protein]

                for j, ligand in enumerate(ligands):

                    ligand_series = protein_series[protein_series.index.get_level_values('Ligand') == ligand]

                    if not ligand_series.empty:

                        if abc:
                            # Calculate partition function
                            total_energy = ligand_series['Total Energy']
                            energy_minimum = total_energy.min()
                            relative_energy = total_energy-energy_minimum
                            Z = np.sum(np.exp(-relative_energy/KT))

                        # Calculate catalytic binding energy
                        catalytic_series = ligand_series

                        for metric in metrics_filter:
                            if isinstance(metrics_filter[metric], float):
                                mask = catalytic_series[metric] <= metrics_filter[metric]
                            elif isinstance(metrics_filter[metric], tuple):
                                mask = (catalytic_series[metric] >= metrics_filter[metric][0]).to_numpy()
                                mask = mask & ((catalytic_series[metric] <= metrics_filter[metric][1]).to_numpy())
                            catalytic_series = catalytic_series[mask]

                        for l in labels_filter:
                            # Filter by labels
                            if labels_filter[l] != None:
                                catalytic_series = catalytic_series[catalytic_series[l] == labels_filter[l]]

                        if abc:
                            total_energy = catalytic_series['Total Energy']
                            relative_energy = total_energy-energy_minimum
                            probability = np.exp(-relative_energy/KT)/Z
                            M[i][j] = np.sum(probability*catalytic_series[observable])
                        elif avg_ebc:
                            M[i][j] = catalytic_series.nsmallest(n_poses, observable)[observable].mean()
                    else:
                        M[i][j] = np.nan

            if nan_to_zero:
                M[np.isnan(M)] = 0.0

            if abc:
                binding_metric_label = '$A_{B}^{C}$'
            elif avg_ebc:
                binding_metric_label = '$\overline{E}_{B}^{C}$'
            else:
                raise ValueError('You should mark at least one option: $A_{B}^{C}$ or $\overline{E}_{B}^{C}$!')

            if store_values:
                np.save(matrix_file, M)
                if not models_file.endswith('.json'):
                    models_file = models_file+'.json'
                with open(models_file, 'w') as of:
                    json.dump(proteins, of)

            if to_csv != None:
                catalytic_values = {}
                catalytic_values['Model'] = []
                catalytic_values['Ligand'] = []
                catalytic_values[binding_metric_label] = []

                for i,m in zip(M, proteins):
                    for v, l in zip(i,  ligands):
                        catalytic_values['Model'].append(m)
                        catalytic_values['Ligand'].append(l)
                        catalytic_values[binding_metric_label].append(v)
                catalytic_values = pd.DataFrame(catalytic_values)
                catalytic_values.set_index(['Model', 'Ligand'])
                catalytic_values.to_csv(to_csv)

            # Sort matrix by ligand or protein
            if sort_by_ligand == 'by_protein':
                protein_labels = proteins
            else:
                ligand_index = ligands.index(sort_by_ligand)
                sort_indexes = M[:, ligand_index].argsort()
                M = M[sort_indexes]
                protein_labels = [proteins[x] for x in sort_indexes]

            plt.figure(dpi=100, figsize=(0.28*len(ligands),0.2*len(proteins)))
            plt.imshow(M, cmap='autumn')
            plt.colorbar(label=binding_metric_label)

            plt.xlabel('Ligands', fontsize=12)
            ax = plt.gca()
            ax.set_xticklabels(ligands, rotation=lig_label_rot)
            plt.xticks(np.arange(0,len(ligands)), ligands, rotation=lig_label_rot)
            plt.ylabel('Proteins', fontsize=12)
            plt.yticks(range(len(proteins)), protein_labels)

            display(plt.show())

        # Check to_csv input
        if to_csv != None and not isinstance(to_csv, str):
            raise ValueError('to_csv must be a path to the output csv file.')
        if to_csv != None and not to_csv.endswith('.csv'):
            to_csv = to_csv+'.csv'

        # Define if PELE data is given
        if isinstance(pele_data, type(None)):
            pele_data = self.data

        # Add checks for the given pele data pandas df
        metrics = [k for k in pele_data.keys() if 'metric_' in k]
        labels = {}
        for m in metrics:
            for l in pele_data.keys():
                if 'label_' in l and l.replace('label_', '') == m.replace('metric_', ''):
                    labels[m] = sorted(list(set(pele_data[l])))

        metrics_sliders = {}
        labels_ddms = {}
        for m in metrics:
            if measured_metrics != None:
                if m in measured_metrics:
                    initial_threshold = initial_threshold
                else:
                    initial_threshold = initial_threshold_filter
            if self.metric_type[m] == 'distance':
                m_slider = FloatSlider(
                                value=initial_threshold,
                                min=0,
                                max=max_metric_threshold,
                                step=0.1,
                                description=m+':',
                                disabled=False,
                                continuous_update=False,
                                orientation='horizontal',
                                readout=True,
                                readout_format='.2f',
                                style= {'description_width': 'initial'})

            elif self.metric_type[m] == 'angle':
                m_slider = FloatRangeSlider(
                                value=[110, 130],
                                min=-180,
                                max=180,
                                step=0.1,
                                description=m+':',
                                disabled=False,
                                continuous_update=False,
                                orientation='horizontal',
                                readout=True,
                                readout_format='.2f',
                            )

            metrics_sliders[m] = m_slider

            if m in labels and labels[m] != []:
                label_options = [None]+labels[m]
                label_ddm = Dropdown(options=label_options, description=m.replace('metric_', 'label_'), style= {'description_width': 'initial'})
                metrics_sliders[m.replace('metric_', 'label_')] = label_ddm

        if only_proteins != None:
            if isinstance(only_proteins, str):
                only_proteins = [only_proteins]

        # Get only ligands if given
        if only_ligands != None:
            if isinstance(only_ligands, str):
                only_ligands = [only_ligands]

            ligands = [l for l in self.ligands if l in only_ligands]
        else:
            ligands = self.ligands

        VB = []
        ligand_ddm = Dropdown(options=ligands+['by_protein'], description='Sort by ligand',
                              style= {'description_width': 'initial'})
        VB.append(ligand_ddm)

        abc = Checkbox(value=True,
                       description='$A_{B}^{C}$')
        VB.append(abc)

        if average_binding_energy:
            avg_ebc = Checkbox(value=False,
                               description='$\overline{E}_{B}^{C}$')

            VB.append(avg_ebc)

            Ebc_slider = IntSlider(
                     value=10,
                     min=1,
                     max=1000,
                     step=1,
                     description='N poses (only $\overline{E}_{B}^{C}$):',
                     disabled=False,
                     continuous_update=False,
                     orientation='horizontal',
                     readout=True)
            VB.append(Ebc_slider)

        KT_slider = FloatSlider(
                    value=KT,
                    min=0.593,
                    max=1000.0,
                    step=0.1,
                    description='KT:',
                    disabled=False,
                    continuous_update=False,
                    orientation='horizontal',
                    readout=True,
                    readout_format='.1f')

        for m in metrics_sliders:
            VB.append(metrics_sliders[m])
        for m in labels_ddms:
            VB.append(labels_ddms[m])
        VB.append(KT_slider)

        if average_binding_energy:
            plot = interactive_output(_bindingFreeEnergyMatrix, {'KT': KT_slider, 'sort_by_ligand' :ligand_ddm,
                                      'pele_data' : fixed(pele_data), 'models_file': fixed(models_file),
                                      'lig_label_rot' : fixed(lig_label_rot), 'only_proteins': fixed(only_proteins),
                                      'only_ligands': fixed(only_ligands), 'abc' : abc, 'avg_ebc' : avg_ebc,
                                      'n_poses' : Ebc_slider, **metrics_sliders})
        else:
            plot = interactive_output(_bindingFreeEnergyMatrix, {'KT': KT_slider, 'sort_by_ligand' :ligand_ddm,
                                      'pele_data' : fixed(pele_data), 'models_file': fixed(models_file),
                                      'lig_label_rot' : fixed(lig_label_rot), 'only_proteins': fixed(only_proteins),
                                      'only_ligands': fixed(only_ligands), 'abc' : abc, **metrics_sliders})

        VB.append(plot)
        VB = VBox(VB)

        display(VB)

    def visualiseBestPoses(self, pele_data=None, initial_threshold=3.5):

        if not os.path.isdir(self.pele_folder):
            raise ValueError('Pele folder not found. There are no trajectories.')


        def _visualiseBestPoses(Protein, Ligand, n_smallest=10, **metrics):
            protein_series = pele_data[pele_data.index.get_level_values('Protein') == Protein]
            ligand_series = protein_series[protein_series.index.get_level_values('Ligand') == Ligand]

            # Filter by metric
            # Calculate catalytic binding energy
            catalytic_series = ligand_series
            for metric in metrics:
                catalytic_series = catalytic_series[catalytic_series[metric] <= metrics[metric]]

            catalytic_series = catalytic_series.nsmallest(n_smallest, observable)

            if catalytic_series.empty:
                raise ValueError('No frames were selected for the selected thresholds.')

            traj = pele_trajectory.loadTrajectoryFrames(catalytic_series,
                                                        self.trajectory_files[Protein][Ligand],
                                                        self.topology_files[Protein][Ligand])

            ligand_atoms = traj.topology.select('resname '+self.ligand_names[protein][ligand])
            neighbors = md.compute_neighbors(traj, 0.5, ligand_atoms)
            chain_ids = self.chain_ids[Protein][Ligand]

            # Get list of residues to depict
            residues = []
            for frame in neighbors:
                for x in frame:
                    residue = traj.topology.atom(x).residue
                    if residue.name != self.ligand_names[protein][ligand]:
                        chain = chain_ids[residue.chain.index]
                        resid = residue.resSeq
                        # The chain_ids dictiona must be done per residue
                        residue = str(resid)#+':'+chain
                        if residue not in residues:
                            residues.append(residue)
            # residues += [531]
            return pele_trajectory.showTrajectory(traj, residues=residues)

        def getLigands(Protein):
            protein_series = pele_data[pele_data.index.get_level_values('Protein') == Protein]
            ligands = list(set(protein_series.index.get_level_values('Ligand').tolist()))

            n_poses_slider = IntSlider(
                            value=10,
                            min=1,
                            max=50,
                            description='Poses:',
                            readout=True,
                            readout_format='.0f')

            interact(_visualiseBestPoses, Protein=fixed(Protein),
                     Ligand=ligands, n_smallest=n_poses_slider,
                     **metrics)

        # Define pele data as self.data if non given
        if isinstance(pele_data, type(None)):
            pele_data = self.data

        metrics = [k for k in pele_data.keys() if 'metric_' in k]

        widget_metrics = {}
        for metric in metrics:
            widget_metrics[metric] = FloatSlider(
                                    value=initial_threshold,
                                    min=0,
                                    max=30,
                                    step=0.05,
                                    description=metric+':',
                                    readout_format='.2f')
        metrics = widget_metrics

        # interactive_output(getLigands, {'Protein': protein})

        interact(getLigands, Protein=sorted(self.proteins))

    def getStepsMatrix(self, step='Accepted Pele Steps'):
        """
        Get the data for the last step of the last epoch of every protein and ligand trajectory.
        The matrix are stored in self.steps_matrix as (protein, ligand) dictionary. To plot these
        matrices use the plotTrajectoryLastSteps() matrix.
        """

        allowed_steps = ['Accepted Pele Steps', 'Step']
        if step not in ['Accepted Pele Steps', 'Step']:
            raise ValueError('The indicated step is not allowed. Try: %s' % allowed_steps)

        self.steps_matrix = {}
        for protein, ligand in self.pele_combinations:

            protein_data = self.data[self.data.index.get_level_values('Protein') == protein]
            ligand_data = protein_data[protein_data.index.get_level_values('Ligand') == ligand]

            epochs = [e for e in ligand_data.index.levels[2]]
            trajectories = [t for t in ligand_data.index.levels[3]]

            M = np.zeros((len(trajectories), len(epochs)))

            for i, epoch in enumerate(epochs):
                epoch_data = ligand_data[ligand_data.index.get_level_values('Epoch') == epoch]

                for j, traj in enumerate(trajectories):
                    traj_data = epoch_data[epoch_data.index.get_level_values('Trajectory') == traj]

                    if traj_data.empty:
                        M[j][i] = np.nan
                        continue

                    M[j][i] = traj_data.index.get_level_values(step).to_numpy().max()

            self.steps_matrix[(protein, ligand)] = M

        return self.steps_matrix

    def plotTrajectoryLastSteps(self):
        """
        Plot the last accepted step by each trajectory at each epoch
        """

        def getLigands(protein):
            protein_series = self.data[self.data.index.get_level_values('Protein') == protein]
            ligands = list(set(protein_series.index.get_level_values('Ligand').tolist()))
            ligands_ddm = Dropdown(options=ligands, description='Ligand',
                                   style= {'description_width': 'initial'})

            interact(plotLastSteps, protein=fixed(protein), ligand=ligands_ddm)

        def plotLastSteps(protein, ligand):

            M = self.steps_matrix[(protein, ligand)]
            plt.matshow(M)
            plt.xticks(range(M.shape[1]), labels=range(1,M.shape[1]+1))
            plt.yticks(range(M.shape[0]), labels=range(1,M.shape[0]+1))
            plt.xlabel('Epoch', size=15)
            plt.ylabel('Trajectory', size=15)
            cbar = plt.colorbar()
            cbar.set_label(label='Step', size=15)
            display(plt.show())

        if self.steps_matrix == None:
            getStepsMatrix(self)

        proteins = Dropdown(options=self.proteins, description='Protein',
                            style= {'description_width': 'initial'})

        interact(getLigands, protein=proteins)

    def visualiseInVMD(self, protein, ligand, resnames=None, resids=None, peptide=False,
                      num_trajectories='all', epochs=None, trajectories=None, equilibration=False):

        if not os.path.isdir(self.pele_folder):
            raise ValueError('Pele folder not found. There are no trajectories.')

        if isinstance(resnames, str):
            resnames = [resnames]

        if isinstance(resids, int):
            resids = [resids]

        if equilibration:
            traj_files = self.equilibration['trajectory'][protein][ligand]
            start_index = 1
        else:
            traj_files = self.trajectory_files[protein][ligand]
            start_index = 0

        trajs = [t for t in sorted(traj_files[start_index])]

        if num_trajectories == 'all' and isinstance(trajectories, type(None)):
            num_trajectories = len(trajs)

        if not isinstance(trajectories, type(None)):
            if isinstance(trajectories, list):
                trajectories = [trajs[i-1] for i in trajectories]
            else:
                raise ValueError('trajectories must be given as a list')

        elif isinstance(num_trajectories, int):
            trajectories = np.random.choice(trajs, size=num_trajectories, replace=False)

        if not isinstance(epochs, type(None)):
            if not isinstance(epochs, list):
                raise ValueError('epochs must be given as a list')

        with open('.load_vmd.tcl', 'w') as vmdf:

            topology = self.topology_files[protein][ligand]
            vmdf.write('color Display background white\n')
            vmdf.write('proc colorsel {selection color} {\n')
            vmdf.write('set colorlist {blue red gray orange yellow tan silver green white pink cyan purple lime \\\n')
            vmdf.write('               mauve ochre iceblue black yellow2 yellow3 green2 green3 cyan2 cyan3 blue2 \\\n')
            vmdf.write('               blue3 violet violet2 magenta magenta2 red2 red3 orange2 orange3}\n')
            vmdf.write('set num [lsearch $colorlist $color]\n')
            vmdf.write('set charlist {A D G J M O Q R T U V W X Y 0 1 2 3 4 5 6 7 8 9 ! @ # $ % ^ & + -}\n')
            vmdf.write('set char [lindex $charlist $num]\n')
            vmdf.write('$selection set type $char\n')
            vmdf.write('color Type $char $color}\n')

            for i,traj in enumerate(sorted(trajectories)):
                vindex = 0
                vmdf.write('mol new '+topology+'\n')
                for epoch in sorted(traj_files):
                    if isinstance(epochs, list):
                        if epoch in epochs:
                            vmdf.write('mol addfile '+traj_files[epoch][traj]+'\n')
                    else:
                        vmdf.write('mol addfile '+traj_files[epoch][traj]+'\n')
                vmdf.write('mol modselect '+str(vindex)+' '+str(i)+' "not chain L"\n')
                vmdf.write('mol modstyle '+str(vindex)+' '+str(i)+' newcartoon\n')
                vmdf.write('mol modcolor '+str(vindex)+' '+str(i)+' ColorID 3\n')
                vmdf.write('mol addrep '+str(i)+'\n')
                vindex += 1
                if peptide:
                    vmdf.write('mol modselect '+str(vindex)+' '+str(i)+' "chain L and not sidechain"\n')
                    vmdf.write('mol modstyle '+str(vindex)+' '+str(i)+' newcartoon\n')
                    vmdf.write('mol modcolor '+str(vindex)+' '+str(i)+' ColorID 11\n')
                    vmdf.write('mol addrep '+str(i)+'\n')
                    vindex += 1
                    vmdf.write('mol modselect '+str(vindex)+' '+str(i)+' "chain L"\n')
                    vmdf.write('mol modstyle '+str(vindex)+' '+str(i)+' Lines 0.1\n')
                    vmdf.write('mol modcolor '+str(vindex)+' '+str(i)+' Type\n')
                    vmdf.write('colorsel [atomselect top "chain L and carbon"] purple\n')
                else:
                    vmdf.write('mol modselect '+str(vindex)+' '+str(i)+' "chain L"\n')
                    vmdf.write('mol modstyle '+str(vindex)+' '+str(i)+' Licorice 0.2\n')
                    vmdf.write('mol modcolor '+str(vindex)+' '+str(i)+' Type\n')
                    vmdf.write('colorsel [atomselect top "chain L and carbon"] purple\n')

                vmdf.write('mol addrep '+str(i)+'\n')
                vindex += 1
                vmdf.write('mol modselect '+str(vindex)+' '+str(i)+' "not protein and not chain L and not ion"\n')
                vmdf.write('mol modstyle '+str(vindex)+' '+str(i)+' Lines\n')
                vmdf.write('mol modcolor '+str(vindex)+' '+str(i)+' Type\n')
                vmdf.write('colorsel [atomselect top "(not protein and not chain L and not ion) and carbon"] purple\n')
                vmdf.write('mol addrep '+str(i)+'\n')
                vindex += 1
                vmdf.write('mol modselect '+str(vindex)+' '+str(i)+' "ion"\n')
                vmdf.write('mol modstyle '+str(vindex)+' '+str(i)+' CPK\n')
                vmdf.write('mol modcolor '+str(vindex)+' '+str(i)+' Element\n')
                vmdf.write('mol addrep '+str(i)+'\n')
                vindex += 1
                vmdf.write('mol modselect '+str(vindex)+' '+str(i)+' "(all and same residue as within 5 of chain L) and not chain L"\n')
                vmdf.write('mol modstyle '+str(vindex)+' '+str(i)+' Lines 1.0\n')
                vmdf.write('mol modcolor '+str(vindex)+' '+str(i)+' Type\n')
                vmdf.write('colorsel [atomselect top "((all and same residue as within 5 of chain L) and not chain L) and carbon"] orange\n')
                if resnames != None:
                    vmdf.write('mol addrep '+str(i)+'\n')
                    vindex += 1
                    vmdf.write('mol modselect '+str(vindex)+' '+str(i)+' "resname '+' '.join(resnames)+'"\n')
                    vmdf.write('mol modstyle '+str(vindex)+' '+str(i)+' Licorice 0.2\n')
                    vmdf.write('mol modcolor '+str(vindex)+' '+str(i)+' Type\n')
                    vmdf.write('colorsel [atomselect top "(not chain L and not ion) and carbon"] orange\n')
                if resids != None:
                    vmdf.write('mol addrep '+str(i)+'\n')
                    vindex += 1
                    vmdf.write('mol modselect '+str(vindex)+' '+str(i)+' "resid '+' '.join([str(x) for x in resnames])+'"\n')
                    vmdf.write('mol modstyle '+str(vindex)+' '+str(i)+' Licorice 0.2\n')
                    vmdf.write('mol modcolor '+str(vindex)+' '+str(i)+' Type\n')
                    vmdf.write('colorsel [atomselect top "(not chain L and not ion) and carbon"] orange\n')

        return 'vmd -e .load_vmd.tcl'

    def combineDistancesIntoMetrics(self, catalytic_labels, labels=None, nonbonded_energy=False,
                                    overwrite=False, verbose=False):

        self.metric_type = {}
        metric_type_file = self.data_folder+'/metric_type.json'

        # Convert data index to a list of tuples for protein-ligand pairs
        protein_ligand_pairs = list({tuple(i[:2]) for i in self.data.index})

        for name, metrics in catalytic_labels.items():
            metric_name = f'metric_{name}'
            if metric_name in self.data and not overwrite:
                print(f'Combined metric {name} already added. Give overwrite=True to combine again the distances.')
                if os.path.exists(metric_type_file):
                    self.metric_type = self._loadDictionaryFromJson(metric_type_file)
                continue

            distance_types = set()
            values = []
            label_values = []

            if verbose:
                print(f'Combining distances for metric {name}')

            for protein, ligand in protein_ligand_pairs:

                if verbose:
                    print(f'Reading protein {protein} and ligand {ligand} distances')

                ligand_data = self.getProteinAndLigandData(protein, ligand)
                distances = metrics[protein][ligand]
                distance_type = distances[0].split('_')[0]
                distance_types.add(distance_type)

                # Fetch distances or angles based on type
                if distance_type == 'distance':
                    distance_values = self.distances[protein][ligand][distances].min(axis=1)
                elif distance_type == 'angle':
                    if len(distances) > 1:
                        raise ValueError('Combining more than one angle is not supported at the moment!')
                    distance_values = self.angles[protein][ligand][distances[0]]
                elif distance_type == 'centroid-distance':
                    distance_values = self.centroid_distances[protein][ligand][distances].min(axis=1)
                else:
                    raise ValueError(f'Unknown distance type: {distance_type}')

                # Validate data size
                if ligand_data.shape[0] != distance_values.shape[0]:
                    raise ValueError(f'Data size mismatch for {protein}-{ligand}.')

                values.extend(distance_values.to_list())

                # Process labels if provided
                if labels and name in labels and protein in labels[name] and ligand in labels[name][protein]:
                    label_mapping = labels[name][protein][ligand]
                    if distance_type == 'distance':
                        best_distances = self.distances[protein][ligand][distances].idxmin(axis=1).to_list()
                    elif distance_type == 'angle':
<<<<<<< HEAD
                        best_distances = [distances[0]] * len(distance_values)
=======
                        if len(distances) > 1:
                            raise ValueError('Combining more than one angle is not supported at the moment!')
                        distance_values = self.angles[protein][ligand][distances[0]]
                    elif distance_type == 'dihedral':
                        if len(distances) > 1:
                            raise ValueError('Combining more than one dihedral is not supported at the moment!')
                        distance_values = self.dihedrals[protein][ligand][distances[0]]
>>>>>>> 122a03f3

                    label_values.extend(label_mapping.get(x) for x in best_distances if x in label_mapping)

            if not values:
                raise ValueError(f'No distance was found to be combined under the metric {name}! Check your input!')

            self.data[metric_name] = values

<<<<<<< HEAD
            if labels and label_values:
                self.data[f'label_{name}'] = label_values
=======
                        if distance_type == 'distance':
                            best_distances = self.distances[protein][ligand][distances].idxmin(axis=1).to_list()
                        elif distance_type == 'angle':
                            best_distances = self.angles[protein][ligand][distances[0]].to_list()
                        elif distance_type == 'torsion':
                            best_distances = self.dihedrals[protein][ligand][distances[0]].to_list()
>>>>>>> 122a03f3

            self._saveDataState()

            if len(distance_types) > 1:
                raise ValueError(f'Different distance types were combined under the metric {name}! Check your input!')

            self.metric_type[metric_name] = distance_types.pop()

        self._saveDictionaryAsJson(self.metric_type, metric_type_file)

    def combineMetricsWithExclusions(self, combinations, exclusions, drop=True):
        """
        Function to combine metrics that are mutually exclusive. The function takes two inputs,
        combinations and exclusions.
        Combinations are the metrics that should be merged and have the following structure:

            combinations = {
                new_metric_name = (comb_metric_1,comb_metric_2),
                ...}

        Exclusions are the pairs of metrics that are mutually exclusive as a list of tuples.

        Parameters
        ==========
        combinations : dict
            Dictionary defining which distances will be combined under a common name.
        exclusions : list
            List of tuples of the incompatible metrics

        """

        # Get all metrics as index dictionary
        metrics_indexes = {}
        all_metrics = []
        i = 0
        for c in combinations:
            for m in combinations[c]:
                metrics_indexes[m] = i
                all_metrics.append('metric_'+m)
                i += 1

        # Get data as numpy array with only metric columns
        data = self.data[all_metrics]

        # Get labels of the shortest distance
        min_values = data.idxmin(axis=1)

        # Define columns to be excluded
        excluded_values = [] # Exclude for the same metric
        for i,m in enumerate(min_values):
            m = m.replace('metric_', '')
            for e in exclusions:
                if m in e:
                    x = list(set(e)-set([m]))[0]
                    excluded_values.append([i,metrics_indexes[x]])

            for c in combinations:
                if m in combinations[c]:
                    y = list(set(combinations[c])-set([m]))[0]
                    excluded_values.append([i,metrics_indexes[y]])

        # Set excluded values as np.inf
        data = data.to_numpy()
        for i,j in excluded_values:
            data[i,j] = np.inf

        # Add new metrics to data frame
        for c in combinations:
            c_indexes = [metrics_indexes[c] for c in combinations[c]]
            self.data['metric_'+c] = np.min(data[:,c_indexes], axis=1)

        if drop:
            self.data.drop(all_metrics, axis=1, inplace=True)

    def plotEnergyByResidue(self, initial_threshold=3.5):
        """
        Plot an energy by residue comparison between PELE runs. Two sets of selection
        are displayed to be compared in the same plot. The catalytic metrics are displayed
        to select the intervals of the two catalytic regions to be compared.

        Parameters
        ==========
        initial_threshold : float
            Starting upper value for the definition of the catalytic region range.
        """
        def getLigands(Protein1, Protein2, ebr_all=True, ebr_sgb=False, ebr_lj=False, ebr_ele=False):

            ps1 = self.data[self.data.index.get_level_values('Protein') == Protein1]
            ligands1 = list(set(ps1.index.get_level_values('Ligand').tolist()))

            ps2 = self.data[self.data.index.get_level_values('Protein') == Protein2]
            ligands2 = list(set(ps2.index.get_level_values('Ligand').tolist()))

            ligand1 = Dropdown(options=ligands1)
            ligand2 = Dropdown(options=ligands2)

            KT_slider1 = FloatSlider(
                            value=5.93,
                            min=0.593,
                            max=20.0,
                            step=0.1,
                            description='KT:',
                            readout=True,
                            readout_format='.1f')

            KT_slider2 = FloatSlider(
                            value=5.93,
                            min=0.593,
                            max=20.0,
                            step=0.1,
                            description='KT:',
                            readout=True,
                            readout_format='.1f')

            n_residue_slider = IntSlider(
                                value=10,
                                min=1,
                                max=50,
                                description='Number residues:',
                                readout=True,
                                readout_format='.1f')

            ebr_type = None
            if ebr_all:
                ebr_type = 'all'
            elif ebr_sgb:
                ebr_type = 'sgb'
            elif ebr_lj:
                ebr_type = 'lj'
            elif ebr_ele:
                ebr_type = 'ele'

            parameters = {'Protein1' : fixed(Protein1),
                          'Protein2' : fixed(Protein2),
                          'Ligand1' : ligand1,
                          'Ligand2' : ligand2,
                          'KT_slider1' : KT_slider1,
                          'KT_slider2' : KT_slider2,
                          'n_residue_slider' : n_residue_slider,
                          'ebr_type' : fixed(ebr_type)}

            widget_metrics1 = []
            for metric in metrics:
                widget_metric = FloatRangeSlider(
                                value=[0, initial_threshold],
                                min=0,
                                max=20,
                                step=0.05,
                                description=metric+':',
                                readout_format='.2f')
                widget_metrics1.append(widget_metric)
                parameters[metric+'_1'] = widget_metric

            widget_metrics2 = []
            for metric in metrics:
                widget_metric = FloatRangeSlider(
                                value=[0, initial_threshold],
                                min=0,
                                max=20,
                                step=0.05,
                                description=metric+':',
                                readout_format='.2f')
                widget_metrics2.append(widget_metric)
                parameters[metric+'_2'] = widget_metric

            plot = interactive_output(_plot, parameters)

            mVB1 = VBox(widget_metrics1)
            mVB2 = VBox(widget_metrics2)

            VB1 = VBox([ligand1, KT_slider1, mVB1])
            VB2 = VBox([ligand2, KT_slider2, mVB2])
            HB = HBox([VB1, VB2], width='100%')
            VB = VBox([HB, n_residue_slider, plot])
            display(VB)

        def _getPlotData(Protein, Ligand, KT=0.593, ebr_type='all', **metrics):

            if ebr_type == None:
                ebr_type = 'all'

            ebk = [x for x in self.data.keys() if x.startswith('L:1') and x.endswith(ebr_type)]
            series = self.getProteinAndLigandData(Protein, Ligand)
            total_energy = series['Total Energy']
            energy_minimum = total_energy.min()
            relative_energy = total_energy-energy_minimum
            Z = np.sum(np.exp(-relative_energy/KT))

            filtered_series = series
            for metric in metrics:
                filtered_series = filtered_series[metrics[metric][0] <= filtered_series[metric]]
                filtered_series = filtered_series[metrics[metric][1] >= filtered_series[metric]]

            relative_energy = filtered_series['Total Energy'].to_numpy()-energy_minimum
            probability = np.exp(-relative_energy/KT)/Z
            probability = np.reshape(probability, (-1, 1))
            ebr = np.sum(np.multiply(filtered_series[ebk], probability), axis=0)

            labels = []
            for x in ebk:
                x = x.split(':')[-1]
                try:
                    resname = PDB.Polypeptide.three_to_one(x.split('_')[1])
                except:
                    resname = x.split('_')[1]
                resid = x.split('_')[0]
                labels.append(resname+resid)

            argsort = np.abs(ebr).argsort()[::-1]
            ebr = dict(zip(np.array(labels)[argsort], ebr[argsort].to_numpy()))
            return ebr

        def _plot(Protein1, Protein2, Ligand1, Ligand2, KT_slider1, KT_slider2, n_residue_slider,
                  ebr_type='all', **metrics):

            metrics1 = {}
            metrics2 = {}
            for metric in metrics:
                if metric.endswith('_1'):
                    metrics1[metric[:-2]] = metrics[metric]
                elif metric.endswith('_2'):
                    metrics2[metric[:-2]] = metrics[metric]

            # Get all energy-by-residue metrics
            ebr1 = _getPlotData(Protein1, Ligand1, KT=KT_slider1, ebr_type=ebr_type, **metrics1)
            ebr2 = _getPlotData(Protein2, Ligand2, KT=KT_slider2, ebr_type=ebr_type, **metrics2)

            # Get all residues to plot and sort them by ebr
            residues = []
            for r in ebr1:
                residues.append((r+'_1', ebr1[r]))
                if len(residues) == n_residue_slider:
                    break
            for r in ebr2:
                residues.append((r+'_2', ebr2[r]))
                if len(residues) == n_residue_slider*2:
                    break

            done = []
            values1 = []
            values2 = []
            count = 0
            pos1 = []
            pos2 = []
            labels = []
            used = []
            for r in sorted(residues, key=lambda x:abs(x[1]), reverse=True):
                if r[0][:-2] in used:
                    continue
                g = int(r[0][-1:])
                if g == 1:
                    values1.append(r[1])
                    values2.append(ebr2[r[0][:-2]])
                if g == 2:
                    values1.append(ebr1[r[0][:-2]])
                    values2.append(r[1])
                pos1.append(count-0.2)
                pos2.append(count+0.2)
                labels.append(r[0][:-2])
                count += 1
                used.append(r[0][:-2])
                if count == n_residue_slider:
                    break

            if n_residue_slider >= 30:
                fontsize = 8
            else:
                fontsize = 10

            if ebr_type == 'all':
                energy_label = 'all'
            elif ebr_type == 'sgb':
                energy_label = 'SGB'
            elif ebr_type == 'lj':
                energy_label = 'lennard_jones'
            elif ebr_type == 'ele':
                energy_label = 'electrostatic'

            plt.figure(dpi=120)
            hist = plt.bar(pos1, values1, 0.4)
            hist = plt.bar(pos2, values2, 0.4)
            xt = plt.xticks(range(len(labels)), labels, rotation=90, fontsize=fontsize)
            plt.xlabel('Residue')
            plt.ylabel(energy_label+' Energy contribution [kcal/mol]')
            display(plt.show())

        metrics = [k for k in self.data.keys() if 'metric_' in k]
        metrics = {m:initial_threshold for m in metrics}

        protein1 = Dropdown(options=self.proteins)
        protein2 = Dropdown(options=self.proteins)

        ebr_all = Checkbox(value=True,
                           description='All')
        ebr_sgb = Checkbox(value=False,
                           description='SGB')
        ebr_lj = Checkbox(value=False,
                           description='Lennard-Jones')
        ebr_ele = Checkbox(value=False,
                           description='Electrostatics')

        plot_data = interactive_output(getLigands, {'Protein1': protein1, 'Protein2' :protein2,
                                                    'ebr_all' : ebr_all, 'ebr_sgb': ebr_sgb,
                                                    'ebr_lj' : ebr_lj, 'ebr_ele': ebr_ele})

        H0 = HBox([ebr_all, ebr_sgb, ebr_lj, ebr_ele])
        VB1 = VBox([protein1])
        VB2 = VBox([protein2])
        HB = HBox([VB1, VB2], width='100%')
        VB0 = VBox([H0, HB])
        VB = VBox([VB0, plot_data], width='100%')

        d = display(VB)

    def getProteinData(self, protein, equilibration=False):
        """
        Get PELE data for a protein and ligand combination.

        Paramters
        =========
        protein : str
            Protein name
        equilibration : bool
            Get equilibration data instead?

        Returns
        =======
        protein_series : pandas.DataFrame
            The pandas for the protein only data.
        """
        if equilibration:
            data = self.equilibration_data
        else:
            data = self.data
        protein_series = data[data.index.get_level_values('Protein') == protein]
        return protein_series

    def getLigandData(self, ligand, equilibration=False):
        """
        Get PELE data for a protein and ligand combination.

        Paramters
        =========
        ligand : str
            Ligand Name
        equilibration : bool
            Get equilibration data instead?

        Returns
        =======
        ligand_series : pandas.DataFrame
            The pandas for the ligand data.
        """
        if equilibration:
            data = self.equilibration_data
        else:
            data = self.data
        ligand_series = data[data.index.get_level_values('Ligand') == ligand]
        return ligand_series

    def getProteinAndLigandData(self, protein, ligand, epochs=None, trajectories=None,
                                accepted_pele_steps=None, equilibration=False, dataframe=None):
        """
        Get PELE data for a protein and ligand combination.

        Paramters
        =========
        protein : str
            Protein name
        ligand : str
            Ligand Name
        equilibration : bool
            Get equilibration data instead?

        Returns
        =======
        ligand_series : pandas.DataFrame
            The pandas for the protein and ligand data.
        """

        # Check input
        if isinstance(epochs, int):
            epochs = [epochs]
        if isinstance(trajectories, int):
            trajectories = [trajectories]
        if isinstance(accepted_pele_steps, int):
            accepted_pele_steps = [accepted_pele_steps]

        if equilibration:
            dataframe = self.equilibration_data
        elif isinstance(dataframe, type(None)):
            dataframe = self.data

        protein_series = dataframe[dataframe.index.get_level_values('Protein') == protein]
        ligand_series = protein_series[protein_series.index.get_level_values('Ligand') == ligand]

        if epochs:
            ligand_series = ligand_series[ligand_series.index.get_level_values('Epoch').isin(epochs)]

        if trajectories:
            ligand_series = ligand_series[ligand_series.index.get_level_values('Trajectory').isin(trajectories)]

        if accepted_pele_steps:
            ligand_series = ligand_series[ligand_series.index.get_level_values('Accepted Pele Steps').isin(accepted_pele_steps)]

        return ligand_series

    def readClusterDataFromGlobal(self):

        """
        Read cluster data from the data file generated by site-finder PELE.

        Parameters
        ==========
        """

        cluster_data = {}
        for protein,ligand in self.pele_combinations:
            df = pd.read_csv(self.pele_directories[protein][ligand]+'/output/data.csv')
            for line in df.iterrows():
                traj = line[1]['trajectory'].split('/')[-1].split('.')[0].split('_')[1]
                if line[1]['Cluster'] == '-':
                    cl = '-1'
                else:
                    cl =  line[1]['Cluster']
                cluster_data[(protein,ligand,line[1]['epoch'],traj,line[1]['numberOfAcceptedPeleSteps'])] = int(cl)

        self.data['Cluster'] = cluster_data.values()

    ### Extract poses methods

    def getBestPELEPoses(self, filter_values, dataframe=None, proteins=None, ligands=None, column='Binding Energy',
                        n_models=1, return_failed=False, cluster_aware=True, label_aware=True,
                        max_clusters=None, cluster_min_percentage=None):
        """
        Get best models based on the best column score and a set of metrics with specified thresholds.
        The filter thresholds must be provided with a dictionary using the metric names as keys
        and the thresholds as the values.

        Parameters
        ==========
        n_models : int
            The number of poses to select for each protein + ligand pele simulation.
        filter_values : dict
            Thresholds for the filter.
        proteins : (list, str)
            Optional list of protein names to be considered (remainder will be skipped)
        ligands : (list, str)
            Optional list of ligand names to be considered (remainder will be skipped)
        column : str
            Column name to be used to rank the poses.
        return_failed : bool
            Whether to return a list of the pele without any poses fulfilling
            the selection criteria. It is returned as a tuple (index 0) alongside
            the filtered data frame (index 1).
        cluster_aware : bool
            Check if cluster column is inside the dataframe and extract best models also by cluster.
        label_aware : bool
            Check if label column is inside the dataframe and extract best models also by label.
        max_clusters : bool
            Max number of cluster to process
        cluster_min_percentage : float
            The minimum percetage of counts for a cluster to be selected
        """

        if isinstance(dataframe, type(None)):
            dataframe = self.data

        bp = [] # For storing the indexes of the best poses
        failed = [] # For storing the protein and ligand names without poses found
        for protein in self.proteins:

            # If a list of proteins is given, skip proteins not in the list
            if proteins != None:
                if protein not in proteins:
                    continue

            # Filter dataframe for protein name
            protein_series = dataframe[dataframe.index.get_level_values('Protein') == protein]
            for ligand in self.ligands:

                # If a list of ligands is given, skip ligands not in the list
                if ligands != None:
                    if ligand not in ligands:
                        continue

                # Filter protein dataframe for ligand name
                ligand_data = protein_series[protein_series.index.get_level_values('Ligand') == ligand]

                if filter_values != None:
                    for metric in filter_values:
                        # Skip these column as combined metrics
                        if metric in ['RMSD', 'Ligand SASA', 'Total Energy', 'Binding Energy', 'Ligand RMSD']:
                            metric_name = metric
                        else:
                            metric_name = 'metric_'+metric

                        # Check the metric threshold type
                        # Filter values according to the type of threshold given
                        if isinstance(filter_values[metric], (float, int)):
                            ligand_data = ligand_data[ligand_data[metric_name] <= filter_values[metric]]
                        elif isinstance(filter_values[metric], (tuple,list)):
                            ligand_data = ligand_data[ligand_data[metric_name] >= filter_values[metric][0]]
                            ligand_data = ligand_data[ligand_data[metric_name] <= filter_values[metric][1]]

                if ligand_data.empty:
                    failed.append((protein, ligand))
                    continue

                if 'Ligand Clusters' in dataframe.keys() and cluster_aware:

                    clusters = [x for x in ligand_data['Ligand Clusters'] if x != '-']
                    clusters = list(set(clusters))

                    # Filter clusters by count percentage
                    if cluster_min_percentage:
                        clusters_percentages = ligand_data['Ligand Clusters'].value_counts()/ligand_data.shape[0]
                        clusters = [c for c,p in clusters_percentages.items() if p >= cluster_min_percentage]

                    # Filter clusters by a maximum number of representatives
                    if max_clusters:
                        if len(clusters) > max_clusters:
                            clusters = clusters[:max_clusters]

                    for c in clusters:
                        cluster_data = ligand_data[ligand_data['Ligand Clusters'] == c]
                        if cluster_data.shape[0] < n_models:
                            print('WARNING: less than %s models available for pele %s + %s simulation for cluster %s' % (n_models, protein, ligand, c))
                        for i in cluster_data[column].nsmallest(n_models).index:
                            bp.append(i)

                elif len([x for x in dataframe.keys() if 'label_' in x]) > 0 and label_aware:
                    labels = [x for x in dataframe.keys() if 'label_' in x]

                    for label in labels:
                        label_values = sorted(list(set(ligand_data[label])))
                        for value in label_values:
                            label_value_data = ligand_data[ligand_data[label] == value]

                            if label_value_data.shape[0] < n_models:
                                print('WARNING: less than %s models available for pele %s + %s simulation for label %s and value %s' % (n_models, protein, ligand, c))
                            for i in label_value_data[column].nsmallest(n_models).index:
                                bp.append(i)

                else:
                    if ligand_data.shape[0] < n_models:
                        print('WARNING: less than %s models available for pele %s + %s simulation' % (n_models, protein, ligand))
                    for i in ligand_data[column].nsmallest(n_models).index:
                        bp.append(i)

        if return_failed:

            return failed, dataframe[self.docking_data.index.isin(bp)]

        return dataframe[dataframe.index.isin(bp)]

    def getBestPELEPosesIteratively(self, metrics, dataframe=None, column='Binding Energy', ligands=None,
                                    proteins=None, distance_step=0.1, angle_step=1.0,
                                    cluster_aware=False, label_aware=False, verbose=False, fixed=None):
        """
        Extract best poses iteratively using all given metrics simoultaneously.
        """

        if isinstance(dataframe, type(None)):
            dataframe = self.data

        # Create a list for fixed metrics
        if not fixed:
            fixed = []
        elif isinstance(fixed, str):
            fixed = [fixed]

        if set(metrics.keys()) - set(fixed) == set():
            raise ValueError('You must leave at least one metric not fixed')

        metrics = metrics.copy() # Local copy to not overwrite input variable

        extracted = set()
        selected_indexes = []

        if cluster_aware:
            raise ValueError('cluster_aware=True has not been tested yet, please ask the developers!')
        if label_aware:
            raise ValueError('label_aware=True has not been tested yet, please ask the developers!')

        if len([x for x in dataframe.keys() if 'label_' in x]) > 0 and label_aware:
            labels = [x for x in dataframe.keys() if 'label_' in x]
        else:
            labels = []

        if label_aware:
            None #! This should be implemented
        else:
            protein_and_ligands = set(self.pele_combinations)

        if proteins:
            protein_and_ligands = [x for x in protein_and_ligands if x[0] in proteins]
            protein_and_ligands = set(protein_and_ligands)

        if ligands:
            protein_and_ligands = [x for x in protein_and_ligands if x[1] in ligands]
            protein_and_ligands = set(protein_and_ligands)

        # for t in np.arange(min_threshold, max_threshold+(step_size/10), step_size):
        while len(extracted) < len(protein_and_ligands):

            if verbose:
                print(f'Getting best poses with {metrics}', end='\r')

            pele_data = self.getBestPELEPoses(metrics, column=column, n_models=1,
                                              proteins=proteins, ligands=ligands, dataframe=dataframe,
                                              label_aware=label_aware, cluster_aware=cluster_aware)

            # Check that models were not written in a previous iteration (one by protein, ligand, and label)
            #! This could be improved for performance, especially for large dataframes
            if label_aware and labels != []:
                for i,v in pele_data.iterrows():
                    for l in labels:
                        i_label = (*i[:2], v[l])
                        if i_label not in extracted:
                            selected_indexes.append(i)
                            extracted.add(i_label) #! Check this for constructing the protein_and_ligands variable

            # Check that models were not written in a previous iteration (one by protein and ligand)
            else:
                #! This could be improved for performance, especially for large dataframes
                for row in pele_data.index:
                    if row[:2] not in extracted:
                        selected_indexes.append(row)
                        extracted.add(row[:2])

            # Get data for not selected protein and ligands
            mask = []
            for index in self.data.index:
                if index[:2] in (protein_and_ligands-extracted):
                    mask.append(True)
                else:
                    mask.append(False)

            remaining_data = self.data[mask]

            # Compute metric acceptance for each metric for all missing pairs
            if not remaining_data.empty:
                metric_acceptance = {}
                for metric in metrics:
                    if not metric.startswith('metric_'):
                        metric_label = 'metric_'+metric
                    else:
                        metric_label = metric
                    if isinstance(metrics[metric], (float, int)):
                        metric_acceptance[metric_label] = remaining_data[remaining_data[metric_label] <= metrics[metric]].shape[0]
                    elif isinstance(metrics[metric], (tuple, list)):
                        metric_filter = remaining_data[metrics[metric][0]<= remaining_data[metric_label]]
                        metric_acceptance[metric_label] = metric_filter[metric_filter[metric_label] <= metrics[metric][1]].shape[0]

                lowest_metric = [m for m,a in sorted(metric_acceptance.items(), key=lambda x:x[1]) if m not in fixed][0]
                lowest_metric_doc = lowest_metric.replace("metric_", "")
                if self.metric_type[lowest_metric] == 'distance':
                    step = distance_step
                if self.metric_type[lowest_metric] == 'angle':
                    step = angle_step

                if isinstance(metrics[lowest_metric_doc], (float, int)):
                    metrics[lowest_metric_doc] += step

                # Change to list to allow item assignment
                if isinstance(metrics[lowest_metric_doc], tuple):
                    metrics[lowest_metric_doc] = list(metrics[lowest_metric_doc])

                if isinstance(metrics[lowest_metric_doc], list):
                    metrics[lowest_metric_doc][0] -= step
                    metrics[lowest_metric_doc][1] += step

        final_mask = []
        for row in self.data.index:
            if row in selected_indexes:
                final_mask.append(True)
            else:
                final_mask.append(False)
        pele_data = self.data[final_mask]

        return pele_data

    def extractPELEPoses(self, pele_data, output_folder, separator=None, keep_chain_names=True,
                         label_aware=True, remote_pele_path=None, skip_missing=False, skip_connects=False,
                         conect_hydrogens=True, change_water_names=False, skip_connect_hxt=False, conect_mapping=None):
        """
        Extract pele poses present in a pele DataFrame. The PELE DataFrame
        contains the same structure as the self.data DataFrame, attribute of
        this class.

        Parameters
        ==========
        pele_data : pandas.DataFrame
            Datframe containing the entries for the poses to be extracted
        output_folder : str
            Path to the folder where the pele poses structures will be saved.
        separator : str
            Symbol used to separate protein, ligand, epoch, trajectory and pele step for each pose filename.
        remote_pele_path : str
            Path if the trajectories are stored in a remote server. It should have the following structure:
                server_name:path/to/my/pele/folder
            Note that this will only work if you have a ssh key setup. If you do not check the group guidelines.
        skip_missing : bool
            Skip if trajectory files are missing.
        """

        if separator == None:
            separator = self.separator

        if len([x for x in self.data.keys() if 'label_' in x]) > 0 and label_aware:
            labels = [x for x in self.data.keys() if 'label_' in x]
        else:
            labels = []

        # Create output folder
        if not os.path.exists(output_folder):
            os.mkdir(output_folder)

        # Crea Bio PDB parser and io
        parser = PDB.PDBParser()
        io = PDB.PDBIO()

        # Extract pele poses with mdtraj
        for protein in self.proteins:

            # Check the separator is not in protein names
            if separator in protein:
                raise ValueError('The separator %s was found in protein name %s. Please use a different separator symbol.' % (separator, protein))

            if conect_mapping and protein not in conect_mapping:
                raise ValueError('Atom mapping must be a protein-ligand-dependent dictionary.')

            protein_data = pele_data[pele_data.index.get_level_values('Protein') == protein]

            for ligand in self.ligands:

                # Check the separator is not in ligand name
                if separator in ligand:
                    raise ValueError('The separator %s was found in ligand name %s. Please use a different separator symbol.' % (separator, ligand))

                if conect_mapping and ligand not in conect_mapping[protein]:
                    raise ValueError('Atom mapping must be a protein-ligand-dependent dictionary.')

                ligand_data = protein_data[protein_data.index.get_level_values('Ligand') == ligand]

                if not ligand_data.empty:

                    if not os.path.exists(output_folder+'/'+protein):
                        os.mkdir(output_folder+'/'+protein)

                    # Check whether protein and ligand trajectories are available and if remote path was given.
                    if (protein not in self.trajectory_files or ligand not in self.trajectory_files[protein]) and remote_pele_path == None:
                        if skip_missing:
                            print('Trajectory files not found for protein %s and ligand %s.' % (protein, ligand))
                            continue
                        else:
                            raise ValueError('Trajectory files not found for protein %s and ligand %s.' % (protein, ligand))

                    elif (protein not in self.trajectory_files or ligand not in self.trajectory_files[protein]) and remote_pele_path != None:
                        traj = pele_trajectory.loadTrajectoryFrames(ligand_data,
                                                                    self.pele_folder+'/'+protein+separator+ligand+'/output/output/',
                                                                    self.topology_files[protein][ligand],
                                                                    remote_pele_path = remote_pele_path+'/'+protein+separator+ligand+'/output/output/')
                    else:
                        traj = pele_trajectory.loadTrajectoryFrames(ligand_data,
                                                                    self.trajectory_files[protein][ligand],
                                                                    self.topology_files[protein][ligand])

                    # Create atom names to traj indexes dictionary
                    atom_traj_index = {}
                    for chain in traj.topology.chains:
                        chain_index = chain.index
                        chain_name = self.chain_ids[protein][ligand][chain_index]
                        if chain_name not in atom_traj_index:
                            atom_traj_index[chain_name] = {}
                        for residue in chain.residues:
                            residue_label = residue.resSeq
                            atom_traj_index[chain_name][residue_label] = {}
                            for atom in residue.atoms:
                                if 'HOH' in residue.name and atom.name == 'O':
                                    atom_name = 'OW'
                                else:
                                    atom_name = atom.name

                                atom_traj_index[chain_name][residue_label][atom_name] = atom.index

                    # Create a topology file with Bio.PDB
                    pdb_topology = parser.get_structure(protein, self.topology_files[protein][ligand])
                    atoms = [a for a in pdb_topology.get_atoms()]

                    # Pass mdtraj coordinates to Bio.PDB structure to preserve correct chain names
                    for i, (entry, values) in enumerate(ligand_data.iterrows()):

                        if label_aware and labels != []:
                            label_string = '-'.join([values[l] for l in labels])
                            entry = (*entry[:2], label_string, * entry[2:])

                        filename = separator.join([str(x) for x in entry])+'.pdb'
                        xyz = traj[i].xyz[0]
                        for j in range(traj.n_atoms):

                            # Get chain and residue labels
                            chain = atoms[j].get_parent().get_parent()
                            residue = atoms[j].get_parent()
                            #chain_index = mdt_index[chain.id]

                            if residue.resname in ['HID', 'HIE', 'HIP']:
                                resname = 'HIS'
                            else:
                                resname = residue.resname
                            residue_label = residue.id[1]

                            # Give atom coordinates to Bio.PDB object
                            traj_index = atom_traj_index[chain.id][residue_label][atoms[j].name]
                            atoms[j].coord = xyz[traj_index]*10

                        # Save structure
                        io.set_structure(pdb_topology)
                        io.save(output_folder+'/'+protein+'/'+filename)

                        if protein not in self.conects:
                            continue
                        elif ligand not in self.conects[protein]:
                            continue

                        if self.conects[protein][ligand] != [] and not skip_connects:
                            atom_mapping = conect_mapping[protein][ligand] if conect_mapping else conect_mapping
                            conectLines._writeConectLines(output_folder+'/'+protein+'/'+filename,
                                                          self.conects[protein][ligand],
                                                          hydrogens=conect_hydrogens,
                                                          change_water=change_water_names,
                                                          skip_hxt=skip_connect_hxt,
                                                          atom_mapping=atom_mapping)

    ### Clustering methods

    def getLigandTrajectoryPerTrajectory(self, protein, ligand,  overwrite=False,
                                         return_dictionary=False, return_paths=False):
        """
        Generate a full-ligand (only ligand coordinates) trajectories per every PELE trajectory aligned to
        the protein framework for all epochs. Useful for clustering purposes. A dictionary mapping the trajectory
        indexes to the pele data DataFrame will also be stored.

        Parameters
        ==========
        protein : str
            Name of the protein system
        ligand : str
            Name of the ligand
        overwrite : bool
            Recalculate the ligand trajectory from the PELE output?
        return_dictionary : bool
            Return the trajectory indexes to PELE data mapping dicionary? Will return
            a tuple: (ligand_traj, traj_dict).
        return_paths : bool
            Return a list containing the path to the ligand trajectory files.

        Returns
        =======
        Default: ligand_traj : dict
            Dictionary by trajectory index with the mdtraj.Trajectory objects as values.
        """

        if not os.path.isdir(self.pele_folder):
            raise ValueError('Pele folder not found. Cannot acces trajectories.')


        ligand_traj_dir = self.data_folder+'/ligand_traj'
        if not os.path.exists(ligand_traj_dir):
            os.mkdir(ligand_traj_dir)

        ligand_path = ligand_traj_dir+'/'+protein+self.separator+ligand
        ligand_top_path = ligand_path+'.pdb'
        ligand_traj_dict_path = ligand_path+'.json'

        # Get trajectory and topology files
        trajectory_files = self.trajectory_files[protein][ligand]
        topology_file = self.topology_files[protein][ligand]

        # Get trajectory and topology files
        ligand_traj = None
        traj_dict = {}
        ligand_traj_paths = []

        # Define reference frame using the topology
        reference = md.load(topology_file)

        # Append to ligand-only trajectory
        ligand_atoms = reference.topology.select('resname '+self.ligand_names[protein][ligand])

        if not os.path.exists(ligand_top_path):
            lig_ref = reference.atom_slice(ligand_atoms)
            # Store topology as PDB
            for residue in lig_ref.topology.residues:
                residue.resSeq = 1
            lig_ref.save(ligand_top_path)

        # Read or save ligand trajectories by PELE trajectory
        ligand_traj = {}

        for t in sorted(trajectory_files[0]):
            i = 0
            ligand_traj[t] = None
            traj_dict[t] = {}
            ligand_traj_path = ligand_path+'_'+str(t)+'.dcd'

            if not os.path.exists(ligand_traj_path) or overwrite:
                for epoch in sorted(trajectory_files):
                    # Load trajectory
                    traj = md.load(trajectory_files[epoch][t], top=topology_file)

                    # Align trajectory to protein atoms only
                    protein_atoms = traj.topology.select('protein')
                    traj.superpose(reference, atom_indices=protein_atoms)

                    if isinstance(ligand_traj[t], type(None)):
                        ligand_traj[t] = traj.atom_slice(ligand_atoms)
                    else:
                        ligand_traj[t] = md.join([ligand_traj[t], traj.atom_slice(ligand_atoms)])

                    # Store PELE data into mapping dictionary
                    for x in range(i, ligand_traj[t].n_frames):
                        traj_dict[t][x] = (epoch, t, x-i)
                    i = ligand_traj[t].n_frames

                ligand_traj[t].save(ligand_traj_path)
                ligand_traj_paths.append(ligand_traj_path)
            else:
                ligand_traj[t] = md.load(ligand_traj_path, top=ligand_top_path)
                ligand_traj_paths.append(ligand_traj_path)

        if os.path.exists(ligand_traj_dict_path) and not overwrite:
            traj_dict = self._loadDictionaryFromJson(ligand_traj_dict_path)
        else:
            self._saveDictionaryAsJson(traj_dict, ligand_traj_dict_path)

        if return_dictionary:
            if return_paths:
                return ligand_traj_paths, ligand_top_path, traj_dict
            else:
                return ligand_traj, traj_dict
        elif return_paths:
                return ligand_traj_paths, ligand_top_path
        else:
            return ligand_traj

    def getLigandTrajectoryAsOneBundle(self, protein, ligand, overwrite=False, return_dictionary=False):
        """
        Generate a single trajectory containing only the ligand coordinates aligned to
        the protein framework for all epochs and trajectories. Useful for clustering purposes.
        A dictionary mapping the trajectory indexes to the pele data DataFrame will also be stored.

        Parameters
        ==========
        protein : str
            Name of the protein system
        ligand : str
            Name of the ligand
        overwrite : bool
            Recalculate the ligand trajectory from the PELE output?
        return_dictionary : bool
            Return the trajectory indexes to PELE data mapping dicionary? Will return
            a tuple: (ligand_traj, traj_dict).
        """

        if not os.path.isdir(self.pele_folder):
            raise ValueError('Pele folder not found. Cannot acces trajectories.')

        ligand_traj_dir = self.data_folder+'/ligand_traj'
        if not os.path.exists(ligand_traj_dir):
            os.mkdir(ligand_traj_dir)

        ligand_path = ligand_traj_dir+'/'+protein+self.separator+ligand
        ligand_top_path = ligand_path+'.pdb'
        ligand_traj_path = ligand_path+'.dcd'
        ligand_traj_dict_path = ligand_path+'.json'

        # Create ligand trajectory if it does not exists
        if not os.path.exists(ligand_traj_path) or overwrite:

            # Get trajectory and topology files
            trajectory_files = self.trajectory_files[protein][ligand]
            topology_file = self.topology_files[protein][ligand]

            # Get trajectory and topology files
            ligand_traj = None
            traj_dict = {}

            # Define reference frame using the topology
            reference = md.load(topology_file)

            # Append to ligand-only trajectory
            ligand_atoms = reference.topology.select('resname '+self.ligand_names[protein][ligand])
            i = 0
            sum = 0
            for epoch in sorted(trajectory_files):
                for t in sorted(trajectory_files[epoch]):
                    # Load trajectory
                    traj = md.load(trajectory_files[epoch][t], top=topology_file)
                    sum += traj.n_frames
                    # Align trajectory to protein atoms only
                    protein_atoms = traj.topology.select('protein')
                    traj.superpose(reference, atom_indices=protein_atoms)

                    if isinstance(ligand_traj, type(None)):
                        ligand_traj = traj.atom_slice(ligand_atoms)
                    else:
                        ligand_traj = md.join([ligand_traj, traj.atom_slice(ligand_atoms)])

                    # Store PELE data into mapping dictionary
                    for x in range(i, ligand_traj.n_frames):
                        traj_dict[x] = (epoch, t, x-i)
                    i = ligand_traj.n_frames

            reference.atom_slice(ligand_atoms).save(ligand_top_path)
            ligand_traj.save(ligand_traj_path)
            self._saveDictionaryAsJson(traj_dict, ligand_traj_dict_path)

        # Read ligand trajectory if found
        else:
            if not os.path.exists(ligand_traj_dict_path):
                print('Warining: Dictionary mapping ligand trajectory indexes to pele data is missing!')

            print('Ligand trajectory for %s and %s found. Reading it from file.' % (protein, ligand))
            ligand_traj = md.load(ligand_traj_path, top=ligand_top_path)
            traj_dict = self._loadDictionaryFromJson(ligand_traj_dict_path)
            traj_dict = {int(k):tuple(v) for k,v in traj_dict.items()} # Convert dict keys to int

        if return_dictionary:
            return ligand_traj, traj_dict
        else:
            return ligand_traj

    def computeLigandRMSDClusters(self, rmsd_threshold=5, overwrite=False):
        """
        Cluster ligand conformations by RMSD from a ligand-only trajectory aligned
        to the protein framework. Clustering belonging is added to the pele data
        DataFrame (self.data) as a column 'rmsd_cluster_i', where i is the
        rmsd_threshold employed.

        Parameters
        ==========
        rmsd_threshold : float
            RMSD threshold empoyed to separate clusters.
        overwrite : bool
            Whether to recalculate the ligand trajectory (see getLigandTrajectory()).
        """

        # Iterate by protein
        rmsd_column = []
        cluster_data = []
        for protein in sorted(self.trajectory_files):

            protein_series = self.getDataSeries(self.data, protein, 'Protein')

            # Iterate by ligand
            for ligand in sorted(self.trajectory_files[protein]):

                ligand_series = self.getDataSeries(protein_series, ligand, 'Ligand')

                # Create or read ligand trajectory
                ligand_traj, traj2pose = self.getLigandTrajectoryAsOneBundle(protein, ligand,
                                                 overwrite=overwrite, return_dictionary=True)
                be = ligand_series['Binding Energy'].to_list()

                ite_traj = copy.copy(ligand_traj)

                cluster_num = 0
                clusters = {}
                while not len(ite_traj) == 0:
                    cluster_num += 1

                    # Get best energy pose
                    best_index = np.argmin(be)
                    be_traj = ite_traj[best_index]

                    # Calculate RMSD
                    rmsd = np.array((np.sqrt(3*np.mean((ite_traj.xyz - be_traj.xyz)**2, axis=(1,2)))))
                    if ligand_traj.n_frames == rmsd.shape[0]:
                        rmsd_column += list(rmsd*10.0)

                    assert rmsd[best_index] == 0.0

                    # Assign frames to cluster
                    cluster = np.where(rmsd<rmsd_threshold/10.0)[0]

                    ## Map cluster data to pose indexes
                    for index in cluster:
                        if traj2pose[index] in clusters:
                            raise ValueError('!')
                        clusters[traj2pose[index]] = cluster_num

                    # Update traj2pose dict to map new traj indexes
                    traj2posetmp = {}
                    count = 0
                    for i in range(ite_traj.n_frames):
                        if i not in cluster:
                            traj2posetmp[count] = traj2pose[i]
                            count += 1
                    traj2pose = traj2posetmp

                    # Slice be list and trajectory
                    be = [be[i] for i in range(ite_traj.n_frames) if i not in cluster]
                    mask_cluster = np.array([(i in cluster) for i in range(len(ite_traj))])
                    ite_traj = ite_traj[~mask_cluster]

                for index in ligand_series.index:
                    if 'Step' in ligand_series.index.names:
                        cluster_data.append(clusters[index[-4:-1]])
                    else:
                        cluster_data.append(clusters[index[-3:]])

        self.data['Ligand RMSD'] = rmsd_column
        self.data['Ligand Clusters'] = cluster_data

    def setLigandMSMClusters(self):
        """
        Create a class for analysing PELE simulations under the MSM framework.
        """
        from ._msm_clustering import ligand_msm
        self.ligand_msm = ligand_msm(self)
        return self.ligand_msm

    def setUpPELERerun(self, pele_folder, protein_ligands, restart=False,
                       continuation=False):
        """
        Generate PELE simulations from original input yamls and PDBs.

        Parameters
        ==========
        pele_folder : str
            Path to the folder where PELE calcualtions will be located.
        protein_ligands : list
            List of (protein, ligand) tuples for which to set up PELE rerun.
        restart : bool
            Should the simulation run in two steps (two input yamls must be present).
        continuation : bool
            Do you which to continue a simulation?
        """

        # Check input
        if not isinstance(protein_ligands, list):
            raise ValueError('protein_ligands must be a list of 2-elements tuples: (protein, ligand)')
        else:
            for tup in protein_ligands:
                if not isinstance(tup, tuple) and len(tup) != 2:
                    raise ValueError('protein_ligands must be a list of 2-elements tuples')

        # Create PELE job folder
        if not os.path.exists(pele_folder):
            os.mkdir(pele_folder)

        jobs = []
        for protein, ligand in protein_ligands:
            pl_name = protein+self.separator+ligand

            # Create input folder
            if not os.path.exists(pele_folder+'/'+pl_name):
                os.mkdir(pele_folder+'/'+pl_name)

            # Copy files in input folder
            input_yaml = None
            restart_yaml = None
            for f in os.listdir(self.data_folder+'/pele_inputs/'+pl_name):
                if f.endswith('.yaml') and 'restart' not in f:
                    input_yaml = f
                elif f.endswith('.yaml') and 'restart' in f:
                    restart_yaml = f
                shutil.copyfile(self.data_folder+'/pele_inputs/'+pl_name+'/'+f,
                                pele_folder+'/'+pl_name+'/'+f)

            # Check debug flag at the input files
            if restart:
                input_yaml_path = self.data_folder+'/pele_inputs/'+pl_name+'/'+input_yaml
                debug = False
                with open(input_yaml_path) as yf:
                    lines = yf.readlines()
                    for l in lines:
                        if l.startswith('debug:') and l.endswith('true\n'):
                            debug = True

                # If debug not found add it
                if not debug:
                    with open(input_yaml_path, 'w') as yf:
                        for l in lines:
                            yf.write(l)
                        yf.write('debug: true\n')

                # Check for restart flags at restart yaml
                if restart_yaml != None:
                    input_yaml_path = self.data_folder+'/pele_inputs/'+pl_name+'/'+restart_yaml
                    restart_flag = False
                    with open(input_yaml_path) as yf:
                        lines = yf.readlines()
                        for l in lines:
                            if l.startswith('restart:') and l.endswith('true\n'):
                                restart_flag = True

                    # If restart not found add it
                    if not restart_flag:
                        with open(input_yaml_path, 'w') as yf:
                            for l in lines:
                                yf.write(l)
                            yf.write('restart: true\n')

            if continuation:
                if restart_yaml == None:
                    input_yaml_path = self.data_folder+'/pele_inputs/'+pl_name+'/'+input_yaml
                    debug = False
                    restart_flag = False
                    continuation_flag = False
                    with open(input_yaml_path) as yf:
                        lines = yf.readlines()
                        for l in lines:
                            if l.startswith('debug:') and l.endswith('true\n'):
                                debug = True
                            elif l.startswith('restart:') and l.endswith('true\n'):
                                restart_flag = True
                            elif l.startswith('adaptive_restart:') and l.endswith('true\n'):
                                continuation_flag = True

                    # If restart, debug or continuation not found add it
                    if not restart_flag or not debug or not continuation_flag:
                        with open('input_restart.yaml', 'w') as yf:
                            for l in lines:
                                yf.write(l)
                            if not debug:
                                yf.write('debug: true\n')
                            elif not restart_flag:
                                yf.write('restart: true\n')
                            elif not restart_flag:
                                yf.write('adaptive_restart: true\n')

            # Create command for PELE execution
            command = 'cd '+pele_folder+'/'+pl_name+'\n'
            if restart and restart_yaml != None:
                command += 'python -m pele_platform.main '+input_yaml+'\n'
                command += 'python -m pele_platform.main '+restart_yaml+'\n'
            elif continuation and restart_yaml == None:
                command += 'python -m pele_platform.main input_restart.yaml\n'
            else:
                command += 'python -m pele_platform.main '+input_yaml+'\n'
            command += 'cd ../..'
            jobs.append(command)

        return jobs

    def getTopologyStructures(self):
        """
        Iterate over the topology files loaded as structures.
        """
        for protein, ligand in self.pele_combinations:
            structure = self._readPDB(protein+'-'+ligand, self.topology_files[protein][ligand])
            yield (protein, ligand), structure

    def getFolderStructures(self, poses_folder, return_paths=False, only_proteins=None,
                            only_ligands=None):
        """
        Iterate over the PDB files in a folder as Biopython structures. The folder
        must be written in the format of the extractPELEPoses() function.

        Parameters
        ==========
        poses_folder : str
            Path to PELE poses extracted with extractPELEPoses() function.
        """

        if only_proteins == None:
            only_proteins = []
        elif isinstance(only_proteins, str):
            only_proteins = [only_proteins]

        if only_ligands == None:
            only_ligands = []
        elif isinstance(only_ligands, str):
            only_ligands = [only_ligands]

        for protein in os.listdir(poses_folder):

            if only_proteins != [] and protein not in only_proteins:
                continue

            for f in os.listdir(poses_folder+'/'+protein):
                fs = f.replace('.pdb','').split(self.separator)
                if fs[0] == protein:
                    ligand, epoch, trajectory, pele_step = fs[1:5]

                    if only_ligands != [] and ligand not in only_ligands:
                        continue

                    if return_paths:
                        yield (protein, ligand, epoch, trajectory, pele_step), poses_folder+'/'+protein+'/'+f
                    else:
                        structure = self._readPDB(protein+self.separator+ligand, poses_folder+'/'+protein+'/'+f)
                        yield (protein, ligand, epoch, trajectory, pele_step), structure

    def alignCommonPELEPoses(self, pele_poses_folder):
        """
        Align poses belonging to the same protein and ligand combination.
        The poses are located in a folder coming from the extractPELEPoses()
        function.

        Parameters
        ==========
        pele_poses_folder : str
            Path to a folder were poses were extracted with the function extractPELEPoses()
        """

        def alignStructures(reference, target):
            """
            Align to structures based on their C-Alpha atoms.
            """

            reference_model = reference[0]
            target_model = target[0]

            reference_residues = [r for r in reference_model.get_residues() if r.id[0] == ' ']
            target_residues = [r for r in target_model.get_residues() if r.id[0] == ' ']

            assert len(reference_residues) == len(target_residues)

            reference_atoms = []
            target_atoms = []
            for r1, r2 in zip(reference_residues, target_residues):
                reference_atoms.append(r1['CA'])
                target_atoms.append(r2['CA'])

            # Super impose
            super_imposer = PDB.Superimposer()
            super_imposer.set_atoms(reference_atoms, target_atoms)
            super_imposer.apply(target_model.get_atoms())

        # Defin Biopython objects
        io = PDB.PDBIO()

        # Get PDB files paths
        pdb_paths = {}
        for index, pdb_path in self.getFolderStructures(pele_poses_folder, return_paths=True):
            protein = index[0]
            ligand = index[1]
            pdb_paths.setdefault((protein, ligand), [])
            pdb_paths[(protein, ligand)].append(pdb_path)

        # Align PDB models
        for (protein, ligand) in pdb_paths:

            structures = []
            pdb_names = []
            for pdb_path in pdb_paths[(protein, ligand)]:
                pdb_name = pdb_path.split('/')[-1].replace('.pdb', '')
                structure = self._readPDB(pdb_name, pdb_path)
                structures.append(structure)
                pdb_names.append(pdb_name)

            if len(structures) > 1:
                reference = structures[0]
                for pdb, structure in zip(pdb_names[1:], structures[1:]):
                    alignStructures(reference, structure)
                    io.set_structure(structure)
                    io.save(pdb_path)


    def getNewBoxCenters(self, pele_poses_folder, center_atoms, verbose=False,
                         only_proteins=None, only_ligands=None):
        """
        Gets the new box centers for a group of extracted PELE poses. The new box centers
        are taken from a dictionary containing an atom-tuple in the format:

            (chain_id, residue_id, atom_name)

        and using as keys the corresponding (protein, ligand) tuples.

        Alternatively, a single 3-element tuple can be given with format:

            (chain_id, residue_name, atom_name)

        to be used with all poses

        When more than one pose is given for the same protein and ligand combination an
        average center will be calculated, therefore it is recommended that they will
        be aligned before calculating the new average box center.

        Parameters
        ==========
        pele_poses_folder : str
            Path to a folder were poses were extracted with the function extractPELEPoses()
        center_atoms : dict or tuple
            Atoms to be used as coordinate centers for the new box coordinates.
        only_proteins : (list, str)
            Only process the given proteins.
        only_ligands : (list, str)
            Only process the given ligands.

        Returns
        =======
        box_centers : dict
            Dictionary by (protein, ligand) that contains the new box center coordinates
        """

        if only_proteins == None:
            only_proteins = []
        elif isinstance(only_proteins, str):
            only_proteins = [only_proteins]

        if only_ligands == None:
            only_ligands = []
        elif isinstance(only_ligands, str):
            only_ligands = [only_ligands]

        # Get new box centers
        box_centers = {}
        for index, structure in self.getFolderStructures(pele_poses_folder, only_proteins=only_proteins,
                                                         only_ligands=only_ligands):

            protein = index[0]
            ligand = index[1]

            # Create entry for the protein and ligand box centers
            box_centers.setdefault((protein, ligand), [])

            # Check the format of the given center atoms
            if isinstance(center_atoms, dict):
                if (protein, ligand) not in center_atoms:
                    message = 'The protein and ligand combination %s-%s was not found' % (protein, ligand)
                    message += ' in the given center_atoms dictionary.'
                    raise ValueError(message)
                else:
                    chain_id, residue_id, atom_name = center_atoms[protein,ligand]
                    residue_name = None

            elif isinstance(center_atoms, tuple):
                chain_id, residue_name, atom_name = center_atoms
                residue_id = None

            else:
                raise ValueError('center_atoms must be a dict or tuple!')

            # Get center coordinates
            bc = None
            for residue in structure.get_residues():

                res_match = False

                # Check that chain matches
                chain = residue.get_parent()
                if chain.id != chain_id:
                    continue

                # Check that residue matches
                if residue_name == None:
                    if residue.id[1] == residue_id:
                        res_match = True
                elif residue_id == None:
                    if residue.resname == residue_name:
                        res_match = True

                # Check that the atom matches
                if res_match:
                    for atom in residue:
                        if atom.name == atom_name:
                            bc = [float(x) for x in atom.coord]

            # Store bc if found
            if bc != None:
                box_centers[(protein, ligand)].append(np.array(bc))
            else:
                raise ValueError('Atom could not be match for model %s-%s' % (protein, ligand))

        # Check if there are more than one box center
        for (protein, ligand) in box_centers:

            bc = np.array(box_centers[(protein, ligand)])

            if len(bc) > 1:
                if verbose:
                    message = 'Multiple protein centers from different poses found for '
                    message += '%s-%s. Calculating an average box center.' % (protein, ligand)
                    print(message)

                # Getting box center distance matrix
                M = np.zeros((len(bc), len(bc)))
                for i in range(len(bc)):
                    for j in range(len(bc)):
                        if i > j:
                            M[i][j] = np.linalg.norm(bc[i]-bc[j])
                            M[j][i] = M[i][j]

                    # Warn if the the difference between box centers is large
                    if np.amax(M) > 2.0 and verbose:
                        print('Warning: box centers differ more than 2.0 angstrom between them!')
                        print('Is recommended that common poses are aligned before calculating their new box centers.')
                        print()
                box_centers[(protein, ligand)] = np.average(bc, axis=0)

            else:
                box_centers[(protein, ligand)] = bc.reshape((3,))

        return box_centers

    def setUpPELECalculation(self, pele_folder, models_folder, input_yaml, box_centers=None, distances=None, ligand_index=1,
                             box_radius=10, steps=100, debug=False, iterations=3, cpus=112, equilibration_steps=100, ligand_energy_groups=None,
                             separator='-', use_peleffy=True, usesrun=True, energy_by_residue=False, ebr_new_flag=False, ninety_degrees_version=False,
                             analysis=False, energy_by_residue_type='all', peptide=False, equilibration_mode='equilibrationLastSnapshot',
                             spawning='independent', continuation=False, equilibration=True, skip_models=None, skip_ligands=None,
                             extend_iterations=False, only_models=None, only_ligands=None, ligand_templates=None, seed=12345, log_file=False,
                             simulation_type=None, nonbonded_energy=None, nonbonded_energy_type='all', nonbonded_new_flag=False,
                             covalent_ligands=None, old_pele_folder=None, skip_ligands_prep=None, ligand_equilibration_cst=True):
        """
        Generates a PELE calculation for extracted poses. The function reads all the
        protein ligand poses and creates input for a PELE platform set up run.

        Parameters
        ==========
        pele_folder : str
            Path to the folder where PELE calcualtions will be located
        models_folder : str
            Path to input docking poses folder.
        input_yaml : str
            Path to the input YAML file to be used as template for all the runs.
        ligand_energy_groups : dict
            Additional groups to consider when doing energy by residue reports.
        Missing!
        """

        if continuation:
            continue_all = True
        else:
            continue_all = False

        spawnings = ['independent', 'inverselyProportional', 'epsilon', 'variableEpsilon',
                     'independentMetric', 'UCB', 'FAST', 'ProbabilityMSM', 'MetastabilityMSM',
                     'IndependentMSM']

        simulation_types = ['induced_fit_fast', 'induced_fit_long', 'rescoring', None]

        if spawning not in spawnings:
            message = 'Spawning method %s not found.' % spawning
            message = 'Allowed options are: '+str(spawnings)
            raise ValueError(message)

        if simulation_type not in simulation_types:
            message = 'Simulation type method %s not found.' % simulation_type
            message = 'Allowed options are: '+str(simulation_types)
            raise ValueError(message)

        if isinstance(skip_ligands_prep, type(None)):
            skip_ligands_prep = []

        if isinstance(covalent_ligands,  type(None)):
            covalent_ligands = []

        if isinstance(covalent_ligands, str):
            covalent_ligands = [covalent_ligands]

        if covalent_ligands:
            covalent_indexes = {}

        # Create PELE job folder
        if not os.path.exists(pele_folder):
            os.mkdir(pele_folder)

        # Read docking poses information from models_folder and create pele input
        # folders.
        jobs = []
        structures = {}
        for d in os.listdir(models_folder):
            if os.path.isdir(models_folder+'/'+d):
                models = {}
                ligand_pdb_name = {}
                for f in os.listdir(models_folder+'/'+d):
                    fs = f.split(separator)
                    protein = fs[0]
                    ligand = fs[1]
                    pose = fs[2].replace('.pdb','')

                    # Skip given protein models
                    if skip_models != None:
                        if protein in skip_models:
                            continue

                    # Skip given ligand models
                    if skip_ligands != None:
                        if ligand in skip_ligands:
                            continue

                    # Skip proteins not in only_proteins list
                    if only_models != None:
                        if protein not in only_models:
                            continue

                    # Skip proteins not in only_ligands list
                    if only_ligands != None:
                        if ligand not in only_ligands:
                            continue


                    protein_ligand = protein+separator+ligand
                    # Create PELE job folder for each docking
                    if not os.path.exists(pele_folder+'/'+protein_ligand):
                        os.mkdir(pele_folder+'/'+protein_ligand)

                    structure = self._readPDB(protein_ligand, models_folder+'/'+d+'/'+f)
                    structures[protein_ligand] = structure

                    # Change water names if any
                    for residue in structure.get_residues():
                        if residue.id[0] == 'W':
                            residue.resname = 'HOH'

                        if residue.get_parent().id == 'L':
                            ligand_pdb_name[ligand] = residue.resname

                    ## Add dummy atom if peptide docking ### Strange fix =)
                    if peptide:
                        for chain in structure.get_chains():
                            if chain.id == 'L':
                                # Create new residue
                                new_resid = max([r.id[1] for r in chain.get_residues()])+1
                                residue = PDB.Residue.Residue(('H', new_resid, ' '), 'XXX', ' ')
                                serial_number = max([a.serial_number for a in chain.get_atoms()])+1
                                atom = PDB.Atom.Atom('X', [0,0,0], 0, 1.0, ' ',
                                                     '%-4s' % 'X', serial_number+1, 'H')
                                residue.add(atom)
                                chain.add(residue)

                    self._saveStructureToPDB(structure, pele_folder+'/'+protein_ligand+'/'+f)

                    if (protein, ligand) not in models:
                        models[(protein,ligand)] = []
                    models[(protein,ligand)].append(f)

                    # Change set up if covalent ligands were used in the previous PELE run
                    if covalent_ligands:
                        debug = True
                        continuation = True
                        _copyScriptFile(pele_folder+'/'+protein_ligand, 'modifyProcessedForCovalentPELE.py')

                        if isinstance(old_pele_folder, type(None)):
                            raise ValueError('You must give the old_pele_folder to copy covalent paramters!')

                        # Copy DataLocal folders for covalently modified residues
                        for p in os.listdir(old_pele_folder):
                            if protein in p and ligand in p:
                                datalocal_dir = old_pele_folder+protein_ligand+'/output/DataLocal'
                                output_dir = pele_folder+'/'+protein_ligand+'/output'
                                if not os.path.exists(output_dir):
                                    os.mkdir(output_dir)
                                if not os.path.exists(output_dir+'/DataLocal'):
                                    shutil.copytree(datalocal_dir, output_dir+'/DataLocal')

                        # Search covalent indexes in PDBs
                        covalent_indexes[(protein, ligand)] = []
                        for r in structure.get_residues():
                            if r.resname in covalent_ligands:
                                covalent_indexes[(protein, ligand)].append(r.id[1])

                # If templates are given for ligands
                templates = {}
                if ligand_templates != None:

                    # Create templates folder
                    if not os.path.exists(pele_folder+'/templates'):
                        os.mkdir(pele_folder+'/templates')

                    for ligand in os.listdir(ligand_templates):

                        if not os.path.isdir(ligand_templates+'/'+ligand):
                            continue

                        # Create ligand template folder
                        if not os.path.exists(pele_folder+'/templates/'+ligand):
                            os.mkdir(pele_folder+'/templates/'+ligand)

                        templates[ligand] = []
                        for f in os.listdir(ligand_templates+'/'+ligand):
                            if f.endswith('.rot.assign') or f.endswith('z'):

                                # Copy template files
                                shutil.copyfile(ligand_templates+'/'+ligand+'/'+f,
                                                pele_folder+'/templates/'+ligand+'/'+f)

                                templates[ligand].append(f)

                # Create YAML file
                for model in models:
                    protein, ligand = model
                    # Redefine path
                    protein_ligand = protein+separator+ligand

                    keywords = ['system', 'chain', 'resname', 'steps', 'iterations', 'atom_dist', 'analyse',
                                'cpus', 'equilibration', 'equilibration_steps', 'traj', 'working_folder',
                                'usesrun', 'use_peleffy', 'debug', 'box_radius', 'box_center', 'equilibration_mode',
                                'seed' ,'spawning']

                    # Get distances from PELE data
                    if distances == None:
                        distances = {}
                    if protein not in distances:
                        distances[protein] = {}
                    if ligand not in distances[protein]:
                        distances[protein][ligand] = []

                    pele_distances = [(x.split('_')[1:3][0], x.split('_')[1:3][1]) for x in self.getDistances(protein, ligand) if '_coordinate' not in x]
                    pele_distances = list(set(pele_distances))

                    for d in pele_distances:
                        at1 = self._atomStringToTuple(d[0])
                        at2 = self._atomStringToTuple(d[1])
                        distances[protein][ligand].append((at1, at2))

                    # Write input yaml
                    with open(pele_folder+'/'+protein_ligand+'/'+'input.yaml', 'w') as iyf:
                        if energy_by_residue or nonbonded_energy != None:
                            # Use new PELE version with implemented local nonbonded energies
                            iyf.write('pele_exec: "/gpfs/projects/bsc72/PELE++/mnv/1.8.0/bin/PELE_mpi"\n')
                            iyf.write('pele_data: "/gpfs/projects/bsc72/PELE++/mnv/1.8.0/Data"\n')
                            iyf.write('pele_documents: "/gpfs/projects/bsc72/PELE++/mnv/1.8.0/Documents/"\n')
                        elif ninety_degrees_version:
                            print('paths of PELE version should be changed')
                            # Use new PELE version with implemented 90 degrees fix
                            iyf.write('pele_exec: "/gpfs/projects/bsc72/PELE++/mniv/V1.8_pre_degree_fix/bin/PELE-1.8_mpi"\n')
                            iyf.write('pele_data: "/gpfs/projects/bsc72/PELE++/mniv/V1.8_pre_degree_fix/Data"\n')
                            iyf.write('pele_documents: "/gpfs/projects/bsc72/PELE++/mniv/V1.8_pre_degree_fix/Documents/"\n')

                        if simulation_type != None:
                            iyf.write(simulation_type+": true\n")

                        if len(models[model]) > 1:
                            equilibration_mode = 'equilibrationCluster'
                            iyf.write("system: '*.pdb'\n")
                        else:
                            iyf.write("system: '"+" ".join(models[model])+"'\n")
                        iyf.write("chain: 'L'\n")
                        if peptide:
                            iyf.write("resname: 'XXX'\n")
                            iyf.write("skip_ligand_prep:\n")
                            iyf.write(" - 'XXX'\n")
                        else:
                            iyf.write("resname: '"+ligand_pdb_name[ligand]+"'\n")
                        iyf.write("steps: "+str(steps)+"\n")
                        iyf.write("iterations: "+str(iterations)+"\n")
                        iyf.write("cpus: "+str(cpus)+"\n")
                        if equilibration:
                            iyf.write("equilibration: true\n")
                            iyf.write("equilibration_mode: '"+equilibration_mode+"'\n")
                            iyf.write("equilibration_steps: "+str(equilibration_steps)+"\n")
                        else:
                            iyf.write("equilibration: false\n")
                        if spawning != None:
                            iyf.write("spawning: '"+str(spawning)+"'\n")

                        iyf.write("traj: trajectory.xtc\n")
                        iyf.write("working_folder: 'output'\n")
                        if usesrun:
                            iyf.write("usesrun: true\n")
                        else:
                            iyf.write("usesrun: false\n")
                        if use_peleffy:
                            iyf.write("use_peleffy: true\n")
                        else:
                            iyf.write("use_peleffy: false\n")
                        if analysis:
                            iyf.write("analyse: true\n")
                        else:
                            iyf.write("analyse: false\n")

                        skip_lig_line = False
                        if ligand in templates or ligand in skip_ligands_prep:
                            iyf.write("templates:\n")
                            iyf.write(' - "LIGAND_TEMPLATE_PATH_ROT"\n')
                            iyf.write(' - "LIGAND_TEMPLATE_PATH_Z"\n')
                            iyf.write("skip_ligand_prep:\n")
                            skip_lig_line = True
                            iyf.write(' - "'+ligand_pdb_name[ligand]+'"\n')

                        for l in covalent_ligands:
                            if not skip_lig_line:
                                iyf.write("skip_ligand_prep:\n")
                            iyf.write(' - "'+l+'"\n')

                        iyf.write("box_radius: "+str(box_radius)+"\n")
                        if isinstance(box_centers, type(None)) and peptide:
                            raise ValueError('You must give per-protein box_centers when docking peptides!')

                        if not isinstance(box_centers, type(None)):

                            if not all(isinstance(x, (float,int)) for x in box_centers[(protein, ligand)]):
                                # get coordinates from tuple
                                structure = structures[protein_ligand]
                                for chain in structure.get_chains():
                                    if chain.id == box_centers[(protein,ligand)][0]:
                                        for r in chain:
                                            if r.id[1] == box_centers[(protein,ligand)][1]:
                                                for atom in r:
                                                    if atom.name == box_centers[(protein,ligand)][2]:
                                                        coordinates = atom.coord
                                #raise ValueError('This is not yet implemented!')
                            else:
                                coordinates = box_centers[model]

                            box_center = ''
                            for coord in coordinates:
                                #if not isinstance(coord, float):
                                #    raise ValueError('Box centers must be given as a (x,y,z) tuple or list of floats.')
                                box_center += '  - '+str(float(coord))+'\n'
                            iyf.write("box_center: \n"+box_center)

                        # energy by residue is not implemented in PELE platform, therefore
                        # a scond script will modify the PELE.conf file to set up the energy
                        # by residue calculation.
                        if any([debug, energy_by_residue, peptide, nonbonded_energy != None]):
                            iyf.write("debug: true\n")
                        # Skip if not equilibration
                        elif ligand_equilibration_cst and equilibration:
                            iyf.write("debug: true\n")

                        if distances != None:
                            iyf.write("atom_dist:\n")
                            for d in distances[protein][ligand]:
                                if isinstance(d[0], str):
                                    d1 = "- 'L:"+str(ligand_index)+":"+d[0]+"'\n"
                                else:
                                    d1 = "- '"+d[0][0]+":"+str(d[0][1])+":"+d[0][2]+"'\n"
                                if isinstance(d[1], str):
                                    d2 = "- 'L:"+str(ligand_index)+":"+d[1]+"'\n"
                                else:
                                    d2 = "- '"+d[1][0]+":"+str(d[1][1])+":"+d[1][2]+"'\n"
                                iyf.write(d1)
                                iyf.write(d2)

                        if seed:
                            iyf.write('seed: '+str(seed)+'\n')

                        if log_file:
                            iyf.write('log: true\n')

                        iyf.write('\n')

                        if input_yaml != None:
                            iyf.write("#Options gathered from "+input_yaml+'\n')

                            with open(input_yaml) as tyf:
                                for l in tyf:
                                    if l.startswith('#'):
                                        continue
                                    elif l.startswith('-'):
                                        continue
                                    elif l.strip() == '':
                                        continue
                                    if l.split()[0].replace(':', '') not in keywords:
                                        iyf.write(l)

                    if energy_by_residue:
                        _copyScriptFile(pele_folder, 'addEnergyByResidueToPELEconf.py')
                        ebr_script_name = '._addEnergyByResidueToPELEconf.py'
                        if not isinstance(ligand_energy_groups, type(None)):
                            if not isinstance(ligand_energy_groups, dict):
                                raise ValueError('ligand_energy_groups, must be given as a dictionary')
                            with open(pele_folder+'/'+protein_ligand+'/ligand_energy_groups.json', 'w') as jf:
                                json.dump(ligand_energy_groups[ligand], jf)

                    if nonbonded_energy != None:
                        _copyScriptFile(pele_folder, 'addAtomNonBondedEnergyToPELEconf.py')
                        nbe_script_name = '._addAtomNonBondedEnergyToPELEconf.py'
                        if not isinstance(nonbonded_energy, dict):
                            raise ValueError('nonbonded_energy, must be given as a dictionary')
                        with open(pele_folder+'/'+protein_ligand+'/nonbonded_energy_atoms.json', 'w') as jf:
                            json.dump(nonbonded_energy[protein][ligand], jf)

                    if peptide:
                        _copyScriptFile(pele_folder, 'modifyPelePlatformForPeptide.py')
                        peptide_script_name = '._modifyPelePlatformForPeptide.py'

                    if ligand_equilibration_cst:
                        _copyScriptFile(pele_folder, 'addLigandConstraintsToPELEconf.py')
                        equilibration_script_name = '._addLigandConstraintsToPELEconf.py'
                        _copyScriptFile(pele_folder, 'changeAdaptiveIterations.py')
                        adaptive_script_name = '._changeAdaptiveIterations.py'


                    # Create command
                    command = 'cd '+pele_folder+'/'+protein_ligand+'\n'

                    # Add commands to write template folder absolute paths
                    if ligand in templates:
                        command += "export CWD=$(pwd)\n"
                        command += 'cd ../templates\n'
                        command += 'export TMPLT_DIR=$(pwd)/'+ligand+'\n'
                        command += 'cd $CWD\n'
                        for tf in templates[ligand]:
                            if continuation:
                                yaml_file = 'input_restart.yaml'
                            else:
                                yaml_file = 'input.yaml'
                            if tf.endswith('.assign'):
                                command += "sed -i s,LIGAND_TEMPLATE_PATH_ROT,$TMPLT_DIR/"+tf+",g "+yaml_file+"\n"
                            elif tf.endswith('z'):
                                command += "sed -i s,LIGAND_TEMPLATE_PATH_Z,$TMPLT_DIR/"+tf+",g "+yaml_file+"\n"

                    if not continuation or covalent_ligands:
                        command += 'python -m pele_platform.main input.yaml\n'
                        if covalent_ligands:
                            covalent_command = 'cd output\n'
                            for covlig in covalent_indexes[(protein, ligand)]:
                                covalent_command += 'python ../._modifyProcessedForCovalentPELE.py '+str(covlig)+' \n'
                            covalent_command += 'cd ..\n'
                            command += covalent_command

                        if equilibration and ligand_equilibration_cst:

                            # Copy input_yaml for equilibration
                            oyml = open(pele_folder+'/'+protein_ligand+'/input_equilibration.yaml', 'w')
                            debug_line = False
                            restart_line = False
                            with open(pele_folder+'/'+protein_ligand+'/input.yaml') as iyml:
                                for l in iyml:
                                    if 'debug: true' in l:
                                        debug_line = True
                                        oyml.write('restart: true\n')
                                        oyml.write('adaptive_restart: true\n')
                                        continue
                                    elif 'restart: true' in l:
                                        restart_line = True
                                    elif l.startswith('iterations:'):
                                        l = 'iterations: 1\n'
                                    elif l.startswith('steps:'):
                                        l = 'steps: 1\n'
                                    oyml.write(l)
                                if not debug_line and not restart_line:
                                    oyml.write('restart: true\n')
                                    oyml.write('adaptive_restart: true\n')
                            oyml.close()

                            # Add commands for adding ligand constraints
                            command += 'cp output/pele.conf output/pele.conf.backup\n'
                            command += 'cp output/adaptive.conf output/adaptive.conf.backup\n'

                            # Modify pele.conf to add ligand constraints
                            command += 'python ../'+equilibration_script_name+' '
                            command += "output " # I think we should change this for a variable
                            if isinstance(ligand_equilibration_cst, (int, float)) and ligand_equilibration_cst != 1.0:
                                command += "--constraint_value "+str(float(ligand_equilibration_cst))
                            command += '\n'

                            # Modify adaptive.conf to remove simulation steps
                            command += 'python ../'+adaptive_script_name+' '
                            command += "output " # I think we should change this for a variable
                            command += '--iterations 1 '
                            command += '--steps 1\n'

                            # Launch equilibration
                            command += 'python -m pele_platform.main input_equilibration.yaml\n'

                            # Recover conf files
                            command += 'cp output/pele.conf.backup output/pele.conf\n'
                            command += 'cp output/adaptive.conf.backup output/adaptive.conf\n'

                            continuation = True

                    if continuation:
                        debug_line = False
                        restart_line = False
                        # Copy input_yaml for equilibration
                        oyml = open(pele_folder+'/'+protein_ligand+'/input_restart.yaml', 'w')
                        debug_line = False
                        restart_line = False
                        with open(pele_folder+'/'+protein_ligand+'/input.yaml') as iyml:
                            for l in iyml:
                                if 'debug: true' in l:
                                    debug_line = True
                                    oyml.write('restart: true\n')
                                    oyml.write('adaptive_restart: true\n')
                                    continue
                                elif 'restart: true' in l:
                                    restart_line = True
                                oyml.write(l)
                            if not debug_line and not restart_line:
                                oyml.write('restart: true\n')
                                oyml.write('adaptive_restart: true\n')
                        oyml.close()

                        if extend_iterations:
                            _copyScriptFile(pele_folder, 'extendAdaptiveIteartions.py')
                            extend_script_name = '._extendAdaptiveIteartions.py'
                            command += 'python ../'+extend_script_name+' output '+str(iterations)+'\n'

                        if not any([energy_by_residue, peptide, nonbonded_energy]):
                            command += 'python -m pele_platform.main input_restart.yaml\n'

                        if any([ligand_equilibration_cst]) and not continue_all:
                            continuation = False
                            debug = False

                    if energy_by_residue:
                        command += 'python ../'+ebr_script_name+' output --energy_type '+energy_by_residue_type
                        if isinstance(ligand_energy_groups, dict):
                            command += ' --ligand_energy_groups ligand_energy_groups.json'
                            command += ' --ligand_index '+str(ligand_index)
                        if ebr_new_flag:
                            command += ' --new_version '
                        if peptide:
                            command += ' --peptide \n'
                            command += 'python ../'+peptide_script_name+' output '+" ".join(models[model])+'\n'
                        else:
                            command += '\n'

                        # Create second PELE iterations
                        if ligand_equilibration_cst:
                            command += 'python ../'+adaptive_script_name+' '
                            command += "output " # I think we should change this for a variable
                            command += '--iterations 2 '
                            command += '--steps '+str(steps)+'\n'
                            command += 'python -m pele_platform.main input_restart.yaml\n'

                            # Remove incomplete-header first iteration
                            command += 'rm -r output/output/0\n' # Change first output for a variable
                            # Move second iteration to first
                            command += 'mv output/output/1 output/output/0\n' # Change first output for a variable

                            # Add commands for recover original adaptive
                            command += 'cp output/adaptive.conf.backup output/adaptive.conf\n'

                        command += 'python -m pele_platform.main input_restart.yaml\n'
                    if peptide:
                        command += 'python ../'+peptide_script_name+' output '+" ".join(models[model])+'\n'
                        with open(pele_folder+'/'+protein_ligand+'/'+'input_restart.yaml', 'w') as oyml:
                            with open(pele_folder+'/'+protein_ligand+'/'+'input.yaml') as iyml:
                                for l in iyml:
                                    if 'debug: true' in l:
                                        l = 'restart: true\n'
                                    oyml.write(l)
                        if nonbonded_energy == None:
                            command += 'python -m pele_platform.main input_restart.yaml\n'

                    elif extend_iterations and not continuation:
                        raise ValueEror('extend_iterations must be used together with the continuation keyword')

                    if nonbonded_energy != None:
                        command += 'python ../'+nbe_script_name+' output --energy_type '+nonbonded_energy_type
                        command += ' --target_atoms nonbonded_energy_atoms.json'
                        protein_chain = [c for c in self.chain_ids[protein][ligand].values() if c != 'L'][0]
                        command += ' --protein_chain '+protein_chain
                        if ebr_new_flag or nonbonded_new_flag:
                            command += ' --new_version'
                        command += '\n'

                        if not os.path.exists(pele_folder+'/'+protein_ligand+'/'+'input_restart.yaml'):
                            with open(pele_folder+'/'+protein_ligand+'/'+'input_restart.yaml', 'w') as oyml:
                                with open(pele_folder+'/'+protein_ligand+'/'+'input.yaml') as iyml:
                                    for l in iyml:
                                        if 'debug: true' in l:
                                            l = 'restart: true\n'
                                        oyml.write(l)
                        command += 'python -m pele_platform.main input_restart.yaml\n'

                    command += 'cd ../..\n'
                    jobs.append(command)

        return jobs


    def removeTrajectoryFiles(self):
        """
        Remove all trajectory files from PELE calculation.
        """

        # Remove PELE trajectories
        for protein in self.trajectory_files:
            for ligand in self.trajectory_files[protein]:
                for epoch in self.trajectory_files[protein][ligand]:
                    for trajectory in self.trajectory_files[protein][ligand][epoch]:
                        f = self.trajectory_files[protein][ligand][epoch][trajectory]
                        if f != {} and os.path.exists(f) and f.split('/')[0] != self.data_folder:
                            os.remove(self.trajectory_files[protein][ligand][epoch][trajectory])

        # Remove PELE equilibration trajectories
        for protein in self.equilibration['trajectory']:
            for ligand in self.equilibration['trajectory'][protein]:
                for epoch in self.equilibration['trajectory'][protein][ligand]:
                    for trajectory in self.equilibration['trajectory'][protein][ligand][epoch]:
                        f = self.equilibration['trajectory'][protein][ligand][epoch][trajectory]
                        if f != {} and os.path.exists(f) and f.split('/')[0] != self.data_folder:
                            os.remove(self.equilibration['trajectory'][protein][ligand][epoch][trajectory])

    def setUpSiteMapCalculation(self, job_folder, residue_selection, only_proteins=None, only_ligands=None,
                                site_box=10, resolution='fine', reportsize=100, sidechain=True, verbose=False,
                                keep_volpts=False, remove_ligand=False, overwrite=False, separator=None,
                                dataframe=None, recalculate=False, skip_models=None, skip_ligands=None,
                                check_separator=True):
        """
        Sets up sitemap calculations for the whole PELE simulation, so, yes it does consume a lot of space and computation.
        After the calculations are completed it is recommended to download only the log files, which contains the sitemap
        scores, e.g.:

        rsync -av --include='*/' --include='*.log' --exclude='*' cluster@user:sitemap_folder_path destination_path

        Then read the log files with readSiteMapCalculation() which will incorporate the data to the main dataframe.
        Any missing data point will be set to nan if it was not computed at all or if sitemap failed to compute a pocket for it.
        After executing this last function the sitemap data will be stored in the data_folder, so now it would be a good idea
        to remove all the calculation folder to save space for having fun with something else...

        Parameters
        ==========
        job_folder : str
            Path to the sitemap calculation folder.
        residue_selection : list or tuple
            List of residues as tuples: (chainid, resid) to be used as the pocket definition.
        only_proteins : list
            Limit the set up to only these models.
        only_proteins : list
            Limit the set up to only these ligand.
        site_box : int
            Sitemap site_box parameter.
        resolution : str
            Sitemap resolution parameter.
        sidechain : bool
            Use only the sidechain of the given residues to define the pocket.
        reportsize : int
            Sitemap resolution reportsize
        keep_volpts : bool
            Keep the volpts pdb files. Only use it to debug a few snapshots or if you are insane.
        remove_ligand : bool
            Remove the ligand from the structures to compute the pocket map without it interfering it.
            Recommended!
        overwrite : bool
            Rewrite any input pdb file already created.
        dataframe : pandas.DataFrame
            Restrict calculations to indexes in the given dataframe.

        Returns
        =======
        jobs : list
            List of jobs to execute to calculate sitemap for all structures.

        ## TODO: Implement a dataframe so only those points are computed.
        """

        def checkLogFiles(job_folder, separator):

            log_files = {}
            for p in os.listdir(job_folder):
                protein_folder = job_folder+'/'+p
                if not os.path.isdir(protein_folder):
                    continue
                log_files[p] = {}
                for l in os.listdir(protein_folder):
                    ligand_folder = protein_folder+'/'+l
                    if not os.path.isdir(ligand_folder):
                        continue
                    log_files[p][l] = []
                    sitemap_folder = ligand_folder+'/sitemap/output_models'
                    for log in os.listdir(sitemap_folder):
                        if not log.endswith('.log'):
                            continue
                        epoch, trajectory, step = log.split(separator)[-3:]
                        epoch = int(epoch)
                        trajectory = int(trajectory)
                        step = int(step.split('.')[0])
                        log_files[p][l].append((epoch, trajectory, step))
            return log_files

        def checkInputPDBfiles(job_folder, separator):

            pdb_input_files = {}
            for p in os.listdir(job_folder):
                protein_folder = job_folder+'/'+p
                if not os.path.isdir(protein_folder):
                    continue
                pdb_input_files[p] = {}
                for l in os.listdir(protein_folder):
                    ligand_folder = protein_folder+'/'+l
                    if not os.path.isdir(ligand_folder):
                        continue
                    pdb_input_files[p][l] = []
                    prepwizard_folder = ligand_folder+'/prepwizard/input_models'
                    for pdb in sorted(os.listdir(prepwizard_folder)):
                        if not pdb.endswith('.pdb'):
                            continue
                        epoch, trajectory, step = pdb.split(separator)[-3:]
                        epoch = int(epoch)
                        trajectory = int(trajectory)
                        step = int(step.split('.')[0])
                        pdb_input_files[p][l].append((epoch, trajectory, step))

            return pdb_input_files

        if not separator:
            separator = self.separator

        if not os.path.exists(job_folder):
            os.mkdir(job_folder)

        if only_proteins:
            if isinstance(only_proteins, str):
                only_proteins = [only_proteins]

        if only_ligands:
            if isinstance(only_ligands, str):
                only_ligands = [only_ligands]

        if skip_models:
            if isinstance(skip_models, str):
                skip_models = [skip_models]

        if skip_ligands:
            if isinstance(skip_ligands, str):
                skip_ligands = [skip_ligands]

        if not isinstance(dataframe, type(None)):
            selected_indexes = {}
            for index in dataframe.index:
                protein, ligand = index[:2]
                selected_indexes.setdefault(protein, {})
                selected_indexes[protein].setdefault(ligand, [])
                selected_indexes[protein][ligand].append(index[2:-1])

        _copyScriptFile(job_folder, 'prepareForSiteMap.py')
        script_name =  '._prepareForSiteMap.py'

        # Check input and output files
        log_files = checkLogFiles(job_folder, separator)
        pdb_input_files = checkInputPDBfiles(job_folder, separator)

        epoch_zf = 4
        trajectory_zf = 4
        step_zf = 5

        jobs = []
        for protein, ligand in self.pele_combinations:

            if only_proteins and protein not in only_proteins:
                continue

            if only_ligands and ligand not in only_ligands:
                continue

            if skip_models and protein in skip_models:
                continue

            if skip_ligands and protein in skip_ligands:
                continue

            if check_separator and separator in protein:
                raise ValueError(f'Separator "{separator}" was found in protein name. Please use a different one')
            if check_separator and separator in ligand:
                raise ValueError(f'Separator "{separator}" was found in ligand name. Please use a different one')

            # Skip if not in the given dataframe
            if not isinstance(dataframe, type(None)):
                if protein not in selected_indexes:
                    continue
                if ligand not in selected_indexes[protein]:
                    continue

            # Check if finished
            ligand_data = self.getProteinAndLigandData(protein, ligand)
            total_points = ligand_data.shape[0]

            if protein in log_files and ligand in log_files[protein]:
                if len(log_files[protein][ligand]) == total_points and not recalculate:
                    if verbose:
                        print(f'All sitemap calculations are done for {protein} and {ligand}')
                    continue

            print(f'Processing {protein} and {ligand}:')

            protein_folder = job_folder+'/'+protein
            if not os.path.exists(protein_folder):
                os.mkdir(protein_folder)

            ligand_folder = protein_folder+'/'+ligand
            if not os.path.exists(ligand_folder):
                os.mkdir(ligand_folder)

            # Create prepwizard folder
            prepwizard_folder = ligand_folder+'/prepwizard'
            if not os.path.exists(prepwizard_folder):
                os.mkdir(prepwizard_folder)

            # Create prepwizard input folder
            prepwizard_input_folder = prepwizard_folder+'/input_models'
            if not os.path.exists(prepwizard_input_folder):
                os.mkdir(prepwizard_input_folder)

            # Create prepwizard output folder
            prepwizard_output_folder = prepwizard_folder+'/output_models'
            if not os.path.exists(prepwizard_output_folder):
                os.mkdir(prepwizard_output_folder)

            # Create sitemap folder
            sitemap_folder = ligand_folder+'/sitemap'
            if not os.path.exists(sitemap_folder):
                os.mkdir(sitemap_folder)

            # Create sitemap input folder
            sitemap_input_folder = sitemap_folder+'/input_models'
            if not os.path.exists(sitemap_input_folder):
                os.mkdir(sitemap_input_folder)

            # Create sitemap output folder
            sitemap_output_folder = sitemap_folder+'/output_models'
            if not os.path.exists(sitemap_output_folder):
                os.mkdir(sitemap_output_folder)

            for epoch in sorted(self.trajectory_files[protein][ligand]):

                # Check if epoch pdbs were already extracted
                epoch_data = ligand_data[ligand_data.index.get_level_values('Epoch') == epoch]

                if protein in pdb_input_files  and ligand in pdb_input_files[protein]:
                    epoch_pdbs = [p for p in pdb_input_files[protein][ligand] if p[0] == epoch]
                    epoch_logs = [p for p in log_files[protein][ligand] if p[0] == epoch]
                else:
                    epoch_pdbs = []
                    epoch_logs = []

                if len(epoch_logs) == epoch_data.shape[0] and not recalculate:
                    if verbose:
                        print(f'\tAll sitemap calculations for epoch {epoch} are done')
                    continue

                for trajectory in sorted(self.trajectory_files[protein][ligand][epoch]):

                    # Check if trajectory pdbs were already extracted
                    trajectory_data = epoch_data[epoch_data.index.get_level_values('Trajectory') == trajectory]
                    trajectory_pdbs = [p for p in epoch_pdbs if p[1] == trajectory]
                    trajectory_logs = [p for p in epoch_logs if p[1] == trajectory]

                    if len(trajectory_logs) == trajectory_data.shape[0] and not recalculate:
                        if verbose:
                            print(f'\tAll sitemap calculations for epoch {epoch} and trajectory {trajectory} are done')
                        continue

                    if verbose:
                        print(f'\tExtracting models for epoch {epoch} and trajectory {trajectory}', end='\r')

                    pdb_files = []
                    extract_pdbs = True
                    if len(trajectory_pdbs) == trajectory_data.shape[0]:

                        extract_pdbs = False

                        for p in trajectory_pdbs:
                            if p in trajectory_logs and not recalculate:
                                continue

                            # Skip if not in dataframe
                            if not isinstance(dataframe, type(None)):
                                if p not in selected_indexes[protein][ligand]:
                                    continue

                            pdb_file = protein+separator
                            pdb_file += ligand+separator
                            pdb_file += str(epoch).zfill(epoch_zf)+separator
                            pdb_file += str(trajectory).zfill(trajectory_zf)+separator
                            pdb_file += str(p[2]).zfill(step_zf)+'.pdb'
                            pdb_files.append(pdb_file)

                    if extract_pdbs:
                        traj_file = self.trajectory_files[protein][ligand][epoch][trajectory]
                        traj = md.load(traj_file, top=self.topology_files[protein][ligand])

                        if remove_ligand:
                            atom_indexes = traj.topology.select('not (resname '+self.ligand_names[protein][ligand]+')')
                            traj = traj.atom_slice(atom_indexes)

                        for i,frame in enumerate(traj):

                            # Check this code
                            index = (epoch, trajectory, frame)
                            # Skip if not in dataframe
                            if not isinstance(dataframe, type(None)):
                                if index not in selected_indexes[protein][ligand]:
                                    continue

                            # Write input PDB
                            pdb_file = protein+separator
                            pdb_file += ligand+separator
                            pdb_file += str(epoch).zfill(epoch_zf)+separator
                            pdb_file += str(trajectory).zfill(trajectory_zf)+separator
                            pdb_file += str(i).zfill(step_zf)+'.pdb'
                            pdb_files.append(pdb_file)

                            input_file = prepwizard_input_folder+'/'
                            input_file += pdb_file

                            if not os.path.exists(input_file) or overwrite:
                                frame.save(input_file)

                    for pdb_file in pdb_files:

                        input_file = prepwizard_input_folder+'/'
                        input_file += pdb_file

                        # Write prepwizard command
                        command = 'cd '+prepwizard_output_folder+'\n'
                        command += '"${SCHRODINGER}/utilities/prepwizard" '
                        command += '../input_models/'+pdb_file+' '
                        command += pdb_file+' '
                        command += '-keepfarwat '
                        command += '-noepik '
                        command += '-noprotassign '
                        command += '-noimpref '
                        command += '-JOBNAME '+pdb_file.replace('.pdb','')+' '
                        command += '-HOST localhost:1 '
                        command += '-WAIT\n'
                        command += 'cd '+'../'*len(prepwizard_output_folder.split('/'))+'\n'

                        # Write pdb to mae for sitemap command
                        command += 'cd '+sitemap_input_folder+'\n'
                        command += '"${SCHRODINGER}/run" '
                        command += '../../../../'+script_name+' '
                        command += '../../prepwizard/output_models/'+pdb_file+' '
                        command += './ '
                        command += '--protein_only \n'
                        command += 'cd '+'../'*len(sitemap_input_folder.split('/'))+'\n'

                        # Write sitemap command
                        command += 'cd '+sitemap_output_folder+'\n'
                        command += '"${SCHRODINGER}/sitemap" '
                        command += '-j '+pdb_file+' '
                        command += '-prot ../input_models/'+pdb_file.replace('.pdb','_protein.mae')+' '
                        command += '-sitebox '+str(site_box)+' '
                        command += '-resolution '+str(resolution)+' '
                        if keep_volpts:
                            command += '-keepvolpts yes '
                        command += '-keeplogs yes '
                        command += '-reportsize '+str(reportsize)+' '

                        # For chain and residue index
                        for r in residue_selection:
                            if isinstance(r, tuple) and len(r) == 2:
                                command += '-siteasl \"chain.name '+str(r[0])+' and res.num {'+str(r[1])+'} '
                            else:
                                raise ValueError('Incorrect residue definition!')

                            if sidechain:
                                command += 'and not (atom.pt ca,c,n,h,o)'
                            command += '\" '
                        command += '-HOST localhost:1 '
                        command += '-TMPLAUNCHDIR '
                        command += '-WAIT\n'

                        command += 'cd '+'../'*len(sitemap_output_folder.split('/'))+'\n'
                        jobs.append(command)

        return jobs

    def readSiteMapCalculation(self, sitemap_folder, separator=None, verbose=False,
                               fill_with_zeros=False, force_reading=False):
        """
        Reads sitemap scores for the PELE trajectories. It also
        stores the sitemap data at pele_data_folder/sitemap_data.

        Parameters
        ==========
        sitemap_folder : str
            Sitemap calculation folder
        separator : str
            String employed to separate the data in file names.
        verbose : bool
            Verbode mode
        fill_with_zeros : bool
            Fill with zeros data points where sites were not found.
        force_reading : bool
            Force reading data from log files even if CSV files are found for the
            protein and ligand combination.

        Returns
        =======
        sitemap_data : pandas.DataFrame
            The pele dataframe points with the sitemap data added.
        """
        def readSitemapLog(log_file):
            cond = False
            scores = {}
            with open(log_file) as lf:
                for l in lf:
                    if l.startswith('SiteScore'):
                        sm_scores = l.split()
                        cond = True
                        continue
                    if cond:
                        for s,v in zip(sm_scores, l.split()):
                            try:
                                scores[s] = int(v)
                            except:
                                scores[s] = float(v)
                        cond = False
                    if l.startswith('Output files will not be written since no sites were found.'):
                        return

            return scores

        if not separator:
            separator = self.separator

        sitemap_scores = ['SiteScore', 'size', 'Dscore', 'volume', 'exposure', 'enclosure',
                          'contact', 'phobic', 'philic', 'balance', 'don/acc']

        # Create sitemap data folder at pele data
        sitemap_data_folder = self.data_folder+'/sitemap_data'
        if not os.path.exists(sitemap_data_folder):
            os.mkdir(sitemap_data_folder)

        sitemap_data = {}
        if verbose:
            counts = {}
            read_from_csv = {}

        for protein in self.proteins:

            protein_folder = sitemap_folder+'/'+protein

            if verbose:
                counts[protein] = {}
                read_from_csv[protein] = {}

            for ligand in self.ligands:

                csv_file = sitemap_data_folder+'/'+protein+self.separator+ligand+'.csv'

                ligand_folder = protein_folder+'/'+ligand
                if not os.path.isdir(ligand_folder) and not os.path.exists(csv_file):
                    continue

                sitemap_data.setdefault(protein, {})
                sitemap_data[protein][ligand] = {}
                sitemap_data[protein][ligand]['Epoch'] = []
                sitemap_data[protein][ligand]['Trajectory'] = []
                sitemap_data[protein][ligand]['Accepted Pele Steps'] = []

                if verbose:
                    counts[protein][ligand] = 0
                    read_from_csv[protein][ligand] = False

                # Check if sitemap data is available as CSV file
                sitemap_output_folder = ligand_folder+'/sitemap/output_models'
                if (not os.path.exists(csv_file) or force_reading) and os.path.exists(sitemap_output_folder):

                    for f in sorted(os.listdir(sitemap_output_folder)):

                        if f.endswith('.log'):

                            # Get pele trajectory values
                            split = f.split(separator)

                            # Check problems if incorrect separtor was used
                            if len(f.split(separator)) < 5:
                                raise ValueError(f'Are sure the used separator "{separator}" is the correct one?')
                            elif len(f.split(separator)) > 5:
                                protein_splits = []
                                ligand_splits = []
                                for s in split[:-3]:
                                    if s in protein:
                                        protein_splits.append(s)
                                    elif s in ligand:
                                        ligand_splits.append(s)
                                assert separator.join(protein_splits) == protein
                                assert separator.join(ligand_splits) == ligand
                            else:
                                assert split[0] == protein and split[1] == ligand

                            epoch = int(split[-3:][0])
                            trajectory = int(split[-3:][1])
                            step = int(split[-3:][2].split('.')[0])

                            scores = readSitemapLog(sitemap_output_folder+'/'+f)

                            if verbose:
                                counts[protein][ligand] += 1

                            # Add data
                            sitemap_data[protein][ligand]['Epoch'].append(epoch)
                            sitemap_data[protein][ligand]['Trajectory'].append(trajectory)
                            sitemap_data[protein][ligand]['Accepted Pele Steps'].append(step)

                            if not scores:
                                for s in sitemap_scores:
                                    sitemap_data[protein][ligand].setdefault(s, [])
                                    if fill_with_zeros:
                                        sitemap_data[protein][ligand][s].append(0.0)
                                    else:
                                        sitemap_data[protein][ligand][s].append(np.nan)
                            else:
                                for s in scores:
                                    sitemap_data[protein][ligand].setdefault(s, [])
                                    sitemap_data[protein][ligand][s].append(scores[s])

                    # Convert to dataframe and store in the pele data folder.
                    sitemap_data[protein][ligand] = pd.DataFrame(sitemap_data[protein][ligand])
                    indexes = ['Epoch', 'Trajectory', 'Accepted Pele Steps']
                    sitemap_data[protein][ligand] = sitemap_data[protein][ligand].set_index(indexes)
                    sitemap_data[protein][ligand].to_csv(csv_file)
                else:
                    sitemap_data[protein][ligand] = pd.read_csv(csv_file)
                    indexes = ['Epoch', 'Trajectory', 'Accepted Pele Steps']
                    sitemap_data[protein][ligand] = sitemap_data[protein][ligand].set_index(indexes)
                    if verbose:
                        read_from_csv[protein][ligand] = True

        # Get mapping of all sitemap data
        if verbose:
            print('Points read:')
        all_sitemap_values = {}
        for protein in sitemap_data:
            all_sitemap_values[protein] = {}
            for ligand in sitemap_data[protein]:

                if verbose:
                    message = f'\t{protein} {ligand}: '
                    if read_from_csv[protein][ligand]:
                        csv_file = sitemap_data_folder+'/'+protein+self.separator+ligand+'.csv'
                        message += f'data read from CSV: {csv_file}'
                    else:
                        ligand_data = self.getProteinAndLigandData(protein, ligand)
                        message += f'{counts[protein][ligand]} of {ligand_data.shape[0]} points '
                        message += 'have sitemap data. '
                        message += '(%.2f%%)' % (100*(counts[protein][ligand]/ligand_data.shape[0]))
                    print(message)

                all_sitemap_values[protein][ligand] = {}
                smd = sitemap_data[protein][ligand].to_dict()
                for s in smd:
                    for index in smd[s]:
                        all_sitemap_values[protein][ligand].setdefault(index, [])
                        all_sitemap_values[protein][ligand][index].append(smd[s][index])

        # Compile data to merge with self.data
        vectors = []
        for index in self.data.index:
            protein, ligand = index[:2]
            if protein not in all_sitemap_values or ligand not in all_sitemap_values[protein]:
                vectors.append([np.nan]*11)
            elif index[2:-1] not in all_sitemap_values[protein][ligand]:
                vectors.append([np.nan]*11)
            elif index[2:-1] in all_sitemap_values[protein][ligand]:
                vectors.append(all_sitemap_values[protein][ligand][index[2:-1]])
            else:
                raise ValueError('Check this loop.')

        # Merge with self.data
        vectors = np.array(vectors)
        for i, s in zip(range(vectors.shape[1]), sitemap_scores):
            self.data[s] = vectors[:,i]

        sitemap_data = self.data[~self.data['volume'].isna()]

        return sitemap_data

    def _readSiteMapData(self):
        """
        Read sitemap data in pele_data_folder.
        """

        sitemap_data_folder = self.data_folder+'/sitemap_data'
        sitemap_data = {}
        for f in os.listdir(sitemap_data_folder):
            if f.endswith('.csv'):
                protein, ligand = f.split(self.separator)
                ligand = ligand.replace('.csv', '')
                sitemap_data.setdefault(protein, {})
                sitemap_data[protein][ligand] = pd.read_csv(sitemap_data_folder+'/'+f)
                indexes = ['Epoch', 'Trajectory', 'Accepted Pele Steps']
                sitemap_data[protein][ligand] = sitemap_data[protein][ligand].set_index(indexes)
                scores = list(sitemap_data[protein][ligand].keys())

        # Get mapping of all sitemap data
        all_sitemap_values = {}
        for protein in sitemap_data:
            all_sitemap_values[protein] = {}
            for ligand in sitemap_data[protein]:
                all_sitemap_values[protein][ligand] = {}
                smd = sitemap_data[protein][ligand].to_dict()
                for s in smd:
                    for index in smd[s]:
                        all_sitemap_values[protein][ligand].setdefault(index, [])
                        all_sitemap_values[protein][ligand][index].append(smd[s][index])

        # Compile data to merge with self.data
        vectors = []
        for index in self.data.index:
            protein, ligand = index[:2]
            if protein not in all_sitemap_values or ligand not in all_sitemap_values[protein]:
                vectors.append([np.nan]*11)
            elif index[2:-1] in all_sitemap_values[protein][ligand]:
                vectors.append(all_sitemap_values[protein][ligand][index[2:-1]])
            else:
                vectors.append([np.nan]*11)

        # Merge with self.data
        vectors = np.array(vectors)
        for i, s in zip(range(vectors.shape[1]), scores):
            self.data[s] = vectors[:,i]

        return self.data

    def _saveDataState(self, equilibration=False, individually=False, only_proteins=None, only_ligands=None):
        """
        Save the data state of all protein and ligand into the CSV files.

        Parameters
        ==========
        equilibration : bool
            Save the equilibration data instead?
        individually : bool
            Save the DataFrames individually by protein and ligand combination?
        only_proteins : (str, list)
            Only save individual data for the given proteins.
        only_ligands : (str, list)
            Only save individual data for the given ligands.
        """

        if only_proteins != None:
            if not individually:
                raise ValueError('only_proteins only works for saving data individually.')
            if isinstance(only_proteins, str):
                only_proteins = [only_proteins]
            if not isinstance(only_proteins, list):
                raise ValueError('only_proteins should a be a string or a list.')

        if only_ligands != None:
            if not individually:
                raise ValueError('only_ligands only works for saving data points individually.')
            if isinstance(only_ligands, str):
                only_ligands = [only_ligands]
            if not isinstance(only_ligands, list):
                raise ValueError('only_ligands should a be a string or a list.')

        if individually:
            for protein, ligand in self.pele_combinations:

                # Skip proteins not given in only_proteins
                if only_proteins != None:
                    if protein not in only_proteins:
                        continue

                # Skip ligands not given in only_ligands
                if only_ligands != None:
                    if ligand not in only_ligands:
                        continue

                ligand_data = self.getProteinAndLigandData(protein, ligand, equilibration=equilibration)
                if equilibration:
                    data_file = self.data_folder+'/equilibration_data_'+protein+self.separator+ligand+'.csv'
                else:
                    data_file = self.data_folder+'/data_'+protein+self.separator+ligand+'.csv'
                ligand_data.to_csv(data_file)

        else:
            if equilibration:
                self.equilibration_data.to_csv(self.data_folder+'/equilibration_data.csv')
            else:
                self.data.to_csv(self.data_folder+'/data.csv')

    def _recoverDataState(self, remove=False, equilibration=False):
        if equilibration:
            csv_file = self.data_folder+'/equilibration_data.csv'
            data = self.equilibration_data
        else:
            csv_file = self.data_folder+'/data.csv'
            data = self.data

        if os.path.exists(csv_file):
            # Read CSV file
            data = pd.read_csv(csv_file)

            # Convert protein and ligand columns to strings
            data = data.astype({'Protein':'string'})
            data = data.astype({'Ligand':'string'})

            # Set indexes
            data.set_index(['Protein', 'Ligand', 'Epoch', 'Trajectory', 'Accepted Pele Steps', 'Step'], inplace=True)
            data = data.loc[:, ~data.columns.str.contains('^Unnamed')]

            if remove:
                os.remove(csv_file)

        if equilibration:
            self.equilibration_data = data
        else:
            self.data = data

    def getDataSeries(self, data, value, column):
        return data[data.index.get_level_values(column) == value]

    def _saveDictionaryAsJson(self, dictionary, output_file):
        with open(output_file, 'w') as of:
            json.dump(dictionary, of)

    def _loadDictionaryFromJson(self, json_file):
        with open(json_file) as jf:
            dictionary = json.load(jf)
        return dictionary

    def _readPDB(self, name, pdb_file):
        """
        Read PDB file to a structure object
        """
        parser = PDB.PDBParser()
        structure = parser.get_structure(name, pdb_file)
        return structure

    def _saveStructureToPDB(self, structure, output_file, remove_hydrogens=False,
                            remove_water=False, only_protein=False, keep_residues=[]):
        """
        Saves a structure into a PDB file

        Parameters
        ----------
        structure : list or Bio.PDB.Structure
            Structure to save
        remove_hydrogens : bool
            Remove hydrogen atoms from model?
        remove_water : bool
            Remove water residues from model?
        only_protein : bool
            Remove everything but the protein atoms?
        keep_residues : list
            List of residue indexes to keep when using the only_protein selector.
        """

        io = PDB.PDBIO()
        io.set_structure(structure)

        selector = None
        if remove_hydrogens:
            selector = _atom_selectors.notHydrogen()
        elif remove_water:
            selector = _atom_selectors.notWater()
        elif only_protein:
            selector = _atom_selectors.onlyProtein(keep_residues=keep_residues)
        if selector != None:
            io.save(output_file, selector)
        else:
            io.save(output_file)

    def _getInputPDB(self, protein, ligand):
        """
        Returns the input PDB for the PELE simulation.
        """

        # If PELE input folder is not found return None
        if protein not in self.pele_directories or ligand not in self.pele_directories[protein]:
            if protein not in self.topology_files or ligand not in self.topology_files[protein]:
                return
            else:
                return self.topology_files[protein][ligand]

        # Load input PDB with Bio.PDB and mdtraj
        pele_dir = self.pele_directories[protein][ligand]
        folder = pele_dir+'/'+self.pele_output_folder+'/input/'
        for d in os.listdir(folder):
            if d.endswith('processed.pdb'):
                return folder+'/'+d

    def _getInputLigandPDB(self, protein, ligand):
        """
        Returns the input PDB for the PELE simulation.
        """

        # If PELE input folder is not found return None
        if protein not in self.pele_directories or ligand not in self.pele_directories[protein]:
            if protein not in self.ligand_files or ligand not in self.ligand_files[protein]:
                return
            else:
                return self.ligand_files[protein][ligand]

        # Load input PDB with Bio.PDB and mdtraj
        pele_dir = self.pele_directories[protein][ligand]
        folder = pele_dir+'/'+self.pele_output_folder+'/input/'
        for d in os.listdir(folder):
            if d.endswith('ligand.pdb'):
                return folder+'/'+d

    def _atomStringToTuple(self, atom_string):
        """
        Reads a PELE platform atom string and outputs a 3-element tuple version.
        """
        index = ''
        name = ''
        index_done = False
        for i,s in enumerate(atom_string):
            if i == 0:
                chain = s
            elif s.isdigit() and not index_done:
                index += s
            elif not s.isdigit():
                index_done = True
                name += s
            elif index_done:
                name += s

        return (chain, index, name)

    def _checkSeparator(self, folder):
        # Check for separator
        if self.separator not in folder:
            raise ValueError('Separator %s not found in PELE folder names' % self.separator)
        if folder.count(self.separator) > 1:
            raise ValueError('Separator %s appears more than once in the PELE folder %s' % (self.separator, folder))

    def _checkDataFolder(self, trajectories=True):
        """
        Check protein and ligand information contained in the CSV files of the
        PELE data folder.
        """
        if os.path.exists(self.data_folder):

            # Iterate over CSV files and get protein and ligand names
            for d in os.listdir(self.data_folder):
                if d.endswith('.csv') and d.startswith('data_'):
                    protein = d.split(self.separator)[-2].replace('data_','')
                    ligand = d.split(self.separator)[-1].replace('.csv','')
                    if protein not in self.csv_files:
                        self.csv_files[protein] = {}
                    if ligand not in self.csv_files[protein]:
                        self.csv_files[protein][ligand] = self.data_folder+'/'+d

                    # Add protein and ligand to attribute lists
                    if protein not in self.proteins:
                        self.proteins.append(protein)
                    if ligand not in self.ligands:
                        self.ligands.append(ligand)# Create PELE input folders

                if d.endswith('.csv') and d.startswith('equilibration_data_'):
                    protein = d.split(self.separator)[-2].replace('equilibration_data_','')
                    ligand = d.split(self.separator)[-1].replace('.csv','')
                    if protein not in self.csv_equilibration_files:
                        self.csv_equilibration_files[protein] = {}
                    if ligand not in self.csv_equilibration_files[protein]:
                        self.csv_equilibration_files[protein][ligand] = self.data_folder+'/'+d

                    # Add protein and ligand to attribute lists
                    if protein not in self.proteins:
                        self.proteins.append(protein)
                    if ligand not in self.ligands:
                        self.ligands.append(ligand)# Create PELE input folders

            # Read trajectories if found
            traj_dir = self.data_folder+'/pele_trajectories'
            if os.path.exists(traj_dir):
                for d in os.listdir(traj_dir):
                    protein = d.split(self.separator)[-2]
                    ligand = d.split(self.separator)[-1]
                    if protein not in self.trajectory_files:
                        self.trajectory_files[protein] = {}
                    if protein not in self.equilibration['trajectory']:
                        self.equilibration['trajectory'][protein] = {}
                    self.trajectory_files[protein][ligand] = pele_read.getTrajectoryFiles(traj_dir+'/'+d)
                    self.equilibration['trajectory'][protein][ligand] = pele_read.getEquilibrationTrajectoryFiles(traj_dir+'/'+d)

            # Read PELE topology if found
            topology_dir = self.data_folder+'/pele_topologies'
            for d in os.listdir(topology_dir):
                protein = d.split(self.separator)[-2].replace('.pdb', '')
                ligand = d.split(self.separator)[-1]
                if protein not in self.topology_files:
                    self.topology_files[protein] = {}
                for f in os.listdir(topology_dir+'/'+d):
                    if f.endswith('.pdb'):
                        self.topology_files[protein][ligand] = topology_dir+'/'+d+'/'+f

            # Read conects if found
            conects_dir = self.data_folder+'/pele_conects'
            if not os.path.exists(conects_dir):
                os.mkdir(conects_dir)
            for d in os.listdir(conects_dir):
                protein = d.split(self.separator)[-2].replace('.json', '')
                ligand = d.split(self.separator)[-1]
                if protein not in self.conect_files:
                    self.conect_files[protein] = {}
                for f in os.listdir(conects_dir+'/'+d):
                    if f.endswith('.json'):
                        self.conect_files[protein][ligand] = conects_dir+'/'+d+'/'+f

        # Create analysis folder
        if not os.path.exists(self.data_folder):
            os.mkdir(self.data_folder)
        # Create PELE input folders
        if not os.path.exists(self.data_folder+'/pele_inputs'):
            os.mkdir(self.data_folder+'/pele_inputs')
        # Create PELE configuration folders
        if not os.path.exists(self.data_folder+'/pele_configuration'):
            os.mkdir(self.data_folder+'/pele_configuration')
        # Create PELE input folders
        if not os.path.exists(self.data_folder+'/pele_trajectories'):
            if trajectories:
                os.mkdir(self.data_folder+'/pele_trajectories')

        # Create PELE toplogies folder
        if not os.path.exists(self.data_folder+'/pele_topologies'):
            os.mkdir(self.data_folder+'/pele_topologies')

        # Create PELE conects folder
        if not os.path.exists(self.data_folder+'/pele_conects'):
            os.mkdir(self.data_folder+'/pele_conects')

        # Create PELE conects folder
        if not os.path.exists(self.data_folder+'/pele_spawnings'):
            os.mkdir(self.data_folder+'/pele_spawnings')

        # Create PELE ligands folders
        if not os.path.exists(self.data_folder+'/pele_ligands'):
            os.mkdir(self.data_folder+'/pele_ligands')

        # Create PELE distances
        if not os.path.exists(self.data_folder+'/distances'):
            os.mkdir(self.data_folder+'/distances')

        # Create PELE angles
        if not os.path.exists(self.data_folder+'/angles'):
            os.mkdir(self.data_folder+'/angles')

        # Create PELE angles
        if not os.path.exists(self.data_folder+'/dihedrals'):
            os.mkdir(self.data_folder+'/dihedrals')

        # Create PELE non bonded energy
        if not os.path.exists(self.data_folder+'/nonbonded_energy'):
            os.mkdir(self.data_folder+'/nonbonded_energy')

    def _getProteinLigandCombinations(self):
        """
        Get existing protein and ligand combinations from the analysis or PELE folders.
        """
        # Gather protein and ligand combinations
        pele_combinations = []
        for protein in sorted(self.report_files):
            for ligand in sorted(self.report_files[protein]):
                if (protein, ligand) not in pele_combinations:
                    pele_combinations.append((protein, ligand))

        for protein in sorted(self.csv_files):
            for ligand in sorted(self.csv_files[protein]):
                if (protein, ligand) not in pele_combinations:
                    pele_combinations.append((protein, ligand))

        return pele_combinations

    def _readReportData(self, equilibration=False, energy_by_residue_type=None):
        """
        Read report data from PELE simulation report files.
        """

        if equilibration:
            reports_dict = self.equilibration['report']
        else:
            reports_dict = self.report_files

        # Iterate PELE folders to read report files
        report_data = []
        remove = [] # Put protein and ligands to remove them
        for protein, ligand in self.pele_combinations:

            # Check whether protein and ligand report files are present
            if protein not in reports_dict or ligand not in reports_dict[protein]:
                report_files = None
            else:
                report_files = reports_dict[protein][ligand]

            if report_files == None and equilibration and self.csv_equilibration_files == {}:
                print('WARNING: No equilibration data found for simulation %s-%s' % (protein, ligand))
                continue

            if self.verbose:
                print('\t'+protein+self.separator+ligand, end=' ')
                start = time.time()

            # Read report files into panda dataframes
            data, distance_data, angle_data, dihedral_data, nonbonded_energy_data  = pele_read.readReportFiles(report_files,
                                                                                                protein,
                                                                                                ligand,
                                                                                                ebr_threshold=0.1,
                                                                                                separator=self.separator,
                                                                                                equilibration=equilibration,
                                                                                                data_folder_name=self.data_folder)

            # Skip of dataframe is None
            if isinstance(data, type(None)):
                remove.append((protein, ligand)) # Add protein and ligand to remove them
                continue

            # Check which dataframe columns are to be kept
            if not equilibration:
                keep = [k for k in data.keys() if not k.startswith('L:1_')]
                if self.energy_by_residue:
                    keep += [k for k in data.keys() if k.startswith('L:1_') and k.endswith(energy_by_residue_type)]
                data = data[keep]

            report_data.append(data)

            if self.verbose:
                print('\t in %.2f seconds.' % (time.time()-start))

            # Save distance, angles and nonbonded energy data
            if not equilibration:
                self.distances.setdefault(protein,{})
                self.distances[protein][ligand] = distance_data

                self.angles.setdefault(protein,{})
                self.angles[protein][ligand] = angle_data

                self.dihedrals.setdefault(protein,{})
                self.dihedrals[protein][ligand] = dihedral_data

                if not isinstance(distance_data, type(None)) and not distance_data.empty:

                    # Define a different distance output file for each pele run
                    distance_file = self.data_folder+'/distances/'+protein+self.separator+ligand+'.csv'

                    # Save distances to CSV file
                    self.distances[protein][ligand].to_csv(distance_file)

                if not isinstance(angle_data, type(None)) and not angle_data.empty:

                    # Define a different angle output file for each pele run
                    angle_file = self.data_folder+'/angles/'+protein+self.separator+ligand+'.csv'

                    # Save angles to CSV file
                    self.angles[protein][ligand].to_csv(angle_file)

                if not isinstance(dihedral_data, type(None)) and not dihedral_data.empty:

                    # Define a different angle output file for each pele run
                    dihedral_file = self.data_folder+'/dihedrals/'+protein+self.separator+ligand+'.csv'

                    # Save angles to CSV file
                    self.dihedrals[protein][ligand].to_csv(dihedral_file)

                self.nonbonded_energy.setdefault(protein,{})
                self.nonbonded_energy[protein][ligand] = nonbonded_energy_data

                if not isinstance(nonbonded_energy_data, type(None)):

                    # Define a different distance output file for each pele run
                    nonbonded_energy_file = self.data_folder+'/nonbonded_energy/'+protein+self.separator+ligand+'.csv'

                    # Save distances to CSV file
                    self.nonbonded_energy[protein][ligand].to_csv(nonbonded_energy_file)

        if report_data == [] and equilibration:
            self.equilibration_data = None
            return

        if equilibration:
            # Merge all dataframes into a single dataframe
            self.equilibration_data = pd.concat(report_data)
            # self.equilibration_data.set_index(['Protein', 'Ligand', 'Epoch', 'Trajectory', 'Accepted Pele Steps', 'Step'], inplace=True)
            self._saveDataState(equilibration=equilibration)
            self.equilibration_data = None
            gc.collect()
            self._recoverDataState(remove=True, equilibration=equilibration)
        else:
            # Merge all dataframes into a single dataframe
            self.data = pd.concat(report_data)
            # self.data.set_index(['Protein', 'Ligand', 'Epoch', 'Trajectory', 'Accepted Pele Steps', 'Step'], inplace=True)
            # Save and reload dataframe to avoid memory fragmentation
            self._saveDataState()
            self.data = None
            gc.collect()
            self._recoverDataState(remove=True)

            # Remove protein and ligands from pele combinations
            for protein, ligand in remove:
                self.pele_combinations.pop(self.pele_combinations.index((protein, ligand)))

    def _readGlobalReportData(self,overwrite=False):

        for protein, ligand in self.pele_combinations:
            df = pd.read_csv(self.data_folder+'/data_'+protein+self.separator+ligand+'.csv')
            if 'Cluster' not in df:
                df_glo = pd.read_csv(self.pele_directories[protein][ligand]+'/output/'+'data.csv')
                df = df.join(df_glo['Cluster'], how='right')
                df.to_csv(self.data_folder+'/data_'+protein+self.separator+ligand+'.csv')

        #    shutil.move(self.pele_directories[protein][ligand]+'/output/'+'data.csv',self.data_folder+'/data_'+protein+'_'+ligand+'.csv')

    def _copyPELEInputs(self, overwrite=False):
        """
        Copy PELE input files to analysis folder for easy setup PELE reruns.
        """
        for protein in self.pele_directories:
            for ligand in self.pele_directories[protein]:
                dir = self.data_folder+'/pele_inputs/'+protein+self.separator+ligand
                if not os.path.exists(dir):
                    os.mkdir(dir)
                for f in os.listdir(self.pele_directories[protein][ligand]):
                    dest = self.data_folder+'/pele_inputs/'+protein+self.separator+ligand+'/'+f
                    if os.path.exists(dest) and not overwrite:
                        continue
                    orig = self.pele_directories[protein][ligand]+'/'+f
                    if f.endswith('.pdb'):
                        shutil.copyfile(orig, dest)
                    elif f.endswith('.yaml'):
                        shutil.copyfile(orig, dest)

    def _copyPELEConfiguration(self, overwrite=False):

        for protein in self.pele_directories:
            for ligand in self.pele_directories[protein]:

                output_dir = self.pele_directories[protein][ligand]+'/'+self.pele_output_folder+'/output'

                # Check if output folder exists
                if not os.path.exists(output_dir):
                    print('Output folder not found for %s%s%s PELE calculation.' % (protein, self.separator, ligand))
                    continue

                dir = self.data_folder+'/pele_configuration/'+protein+self.separator+ligand
                if not os.path.exists(dir):
                    os.mkdir(dir)
                for f in os.listdir(self.pele_directories[protein][ligand]+'/'+self.pele_output_folder):
                    dest = self.data_folder+'/pele_configuration/'+protein+self.separator+ligand+'/'+f
                    if os.path.exists(dest) and not overwrite:
                        continue
                    orig = self.pele_directories[protein][ligand]+'/'+self.pele_output_folder+'/'+f
                    if f.endswith('.conf'):
                        shutil.copyfile(orig, dest)

    def _copyPELETopology(self, overwrite=False):
        """
        Copy topology files to analysis folder.
        """
        for protein in self.topology_files:
            for ligand in self.topology_files[protein]:

                # Copy topologies
                dir = self.data_folder+'/pele_topologies/'+protein+self.separator+ligand
                if not os.path.exists(dir):
                    os.mkdir(dir)
                dest = dir+'/'+protein+self.separator+ligand+'.pdb'

                # Skip found in pele data folder
                if os.path.exists(dest) and not overwrite:
                    # self.topology_files.setdefault(protein, {})
                    # self.topology_files[protein][ligand] = dest
                    continue

                # Skip if not found in pele folder
                if protein not in self.topology_files:
                    if os.path.exists(dest):
                        self.topology_files.setdefault(protein, {})
                        self.topology_files[protein][ligand] = dest
                    continue
                elif ligand not in self.topology_files[protein]:
                    if os.path.exists(dest):
                        self.topology_files[protein][ligand] = dest
                    continue

                orig = self.topology_files[protein][ligand]
                if orig != dest:
                    shutil.copyfile(orig, dest)
                    self.topology_files[protein][ligand] = dest

            for ligand in self.topology_files[protein]:
                # Copy ligands (only one file per ligand)
                dir = self.data_folder+'/pele_ligands/'+ligand
                if not os.path.exists(dir):
                    os.mkdir(dir)
                dest = dir+'/'+ligand+'.pdb'

                if os.path.exists(dest) and not overwrite:
                    self.ligand_files.setdefault(protein, {})
                    self.ligand_files[protein][ligand] = dest
                    continue

                # Skip if not found in pele folder
                if protein not in self.ligand_files:
                    if os.path.exists(dest):
                        self.ligand_files.setdefault(protein, {})
                        self.ligand_files[protein][ligand] = dest
                    continue

                elif ligand not in self.ligand_files[protein]:
                    if os.path.exists(dest):
                        self.ligand_files[protein][ligand] = dest
                    continue

                orig = self.ligand_files[protein][ligand]
                if orig != dest:
                    shutil.copyfile(orig, dest)
                    self.ligand_files[protein][ligand] = dest

    def _copyPELETrajectories(self, overwrite=False, remove_original_trajectory=False):
        """
        Copy PELE output trajectories to analysis folder.
        """

        if not os.path.exists(self.data_folder+'/pele_trajectories'):
            os.mkdir(self.data_folder+'/pele_trajectories')

        # Copy PELE trajectories
        for protein in self.trajectory_files:
            for ligand in self.trajectory_files[protein]:
                dir = self.data_folder+'/pele_trajectories/'+protein+self.separator+ligand
                if not os.path.exists(dir):
                    os.mkdir(dir)
                for epoch in self.trajectory_files[protein][ligand]:
                    epoch_folder = dir+'/'+str(epoch)
                    if not os.path.exists(epoch_folder):
                        os.mkdir(epoch_folder)
                    for traj in self.trajectory_files[protein][ligand][epoch]:
                        orig = self.trajectory_files[protein][ligand][epoch][traj]
                        dest = epoch_folder+'/'+orig.split('/')[-1]
                        if os.path.exists(dest) and not overwrite:
                            if remove_original_trajectory:
                                if self.pele_folder+'/' in orig: #Only remove pele folder (original)
                                    os.remove(orig)
                            continue
                        elif orig != dest: # Copy only they are not found in the analysis folder
                            shutil.copyfile(orig, dest)
                            self.trajectory_files[protein][ligand][epoch][traj] = dest
                            if remove_original_trajectory:
                                if self.pele_folder+'/' in orig: #Only remove pele folder (original)
                                    os.remove(orig)

        # Copy equilibration PELE trajectories
        for protein in self.equilibration['trajectory']:
            for ligand in self.equilibration['trajectory'][protein]:
                dir = self.data_folder+'/pele_trajectories/'+protein+self.separator+ligand
                if not os.path.exists(dir):
                    os.mkdir(dir)
                for epoch in self.equilibration['trajectory'][protein][ligand]:
                    epoch_folder = dir+'/equilibration_'+str(epoch)
                    if not os.path.exists(epoch_folder):
                        os.mkdir(epoch_folder)
                    for traj in self.equilibration['trajectory'][protein][ligand][epoch]:
                        orig = self.equilibration['trajectory'][protein][ligand][epoch][traj]
                        dest = epoch_folder+'/'+orig.split('/')[-1]
                        if os.path.exists(dest) and not overwrite:
                            continue
                        if orig != dest: # Copy only they are not found in the analysis folder
                            shutil.copyfile(orig, dest)
                            self.equilibration['trajectory'][protein][ligand][epoch][traj] = dest

    def _checkPELEFolder(self):
        """
        Check for the paths to files in the PELE folder.
        """

        # Check if PELE folder exists
        if os.path.isdir(self.pele_folder):
            if self.verbose:
                print('Getting paths to PELE files')
        else:
            print('Pele directory %s not found. Checking %s folder...' % (self.pele_folder, self.data_folder))
            return

        # Check pele_folder for PELE runs.
        remove = [] # Put protein and ligand here for their removal
        for d in os.listdir(self.pele_folder):
            if os.path.isdir(self.pele_folder+'/'+d):

                if d == 'templates':
                    continue

                self._checkSeparator(d)

                # set pele folder dir
                pele_dir = self.pele_folder+'/'+d

                # Get protein and ligand name based on separator
                protein = d.split(self.separator)[0]
                ligand = d.split(self.separator)[1]

                # Add protein name ligand names to dictionaries
                if protein not in self.pele_directories:
                    self.pele_directories[protein] = {}
                if protein not in self.report_files:
                    self.report_files[protein] = {}
                if protein not in self.report_files:
                    self.report_files[protein] = {}
                if protein not in self.trajectory_files:
                    self.trajectory_files[protein] = {}
                if protein not in self.topology_files:
                    self.topology_files[protein] = {}
                if protein not in self.spawning_files:
                    self.spawning_files[protein] = {}
                if protein not in self.fixed_files:
                    self.fixed_files[protein] = {}
                if protein not in self.ligand_files:
                    self.ligand_files[protein] = {}
                if protein not in self.equilibration['report']:
                    self.equilibration['report'][protein] = {}
                if protein not in self.equilibration['trajectory']:
                    self.equilibration['trajectory'][protein] = {}
                self.pele_directories[protein][ligand] = pele_dir

                # Set names for output and input folders
                output_dir = pele_dir+'/'+self.pele_output_folder+'/output'
                input_dir = pele_dir+'/'+self.pele_output_folder+'/input'

                # Check for spawning dictionaries
                self.spawning_files[protein][ligand] = pele_read.getSpawningDictionaries(pele_dir)

                # Check if output folder exists
                if not os.path.exists(output_dir):
                    print('Output folder not found for %s-%s PELE calculation.' % (protein, ligand))
                    remove.append((protein, ligand)) # Append protein and ligand for removal
                    continue

                # Get paths to PELE folders
                else:

                    self.report_files[protein][ligand] = pele_read.getReportFiles(output_dir)
                    self.equilibration['report'][protein][ligand] = pele_read.getEquilibrationReportFiles(output_dir)

                    # Read trajectory files if not in analysis folder
                    trajectories = pele_read.getTrajectoryFiles(output_dir)
                    if trajectories != {}:
                        self.trajectory_files[protein][ligand] = trajectories
                    trajectories = pele_read.getEquilibrationTrajectoryFiles(output_dir)
                    if trajectories != {}:
                        self.equilibration['trajectory'][protein][ligand] = trajectories

                # Check if input folder exists
                if not os.path.exists(input_dir):
                    print('PELE input folder not found for %s-%s PELE calculation.' % (protein, ligand))
                    continue
                # Get path to topology file
                else:
                    self.topology_files[protein][ligand] = pele_read.getTopologyFile(input_dir)
                    self.fixed_files[protein][ligand] = pele_read.getFixedFile(input_dir)
                    self.ligand_files[protein][ligand] = pele_read.getLigandFile(input_dir)

                # Add protein and ligand to attribute lists
                if protein not in self.proteins:
                    self.proteins.append(protein)
                if ligand not in self.ligands:
                    self.ligands.append(ligand)

        # Sort protein and ligands for easy iteration
        self.proteins = sorted(self.proteins)
        self.ligands = sorted(self.ligands)

        # Remove protein and ligand from paths
        for protein, ligand in remove:
            self.pele_directories[protein].pop(ligand)
            if self.pele_directories[protein] == {}:
                self.pele_directories.pop(protein)
            if protein in self.report_files  and self.report_files[protein] == {}:
                self.report_files.pop(protein)

    def _setChainIDs(self, change_water_names=False, only_hetatoms=False):

        # Crea Bio PDB parser and io
        parser = PDB.PDBParser()
        io = PDB.PDBIO()

        # Read complex chain ids
        self.structure = {}
        self.conects = {}
        self.ligand_structure = {}
        self.md_topology = {}

        # Check that chain ids match the number of proteins
        if os.path.exists(self.data_folder+'/chains_ids.json'):
            chain_ids = self._loadDictionaryFromJson(self.data_folder+'/chains_ids.json')
            if len(chain_ids) != len(self.proteins):
                # print(len(chain_ids), len(self.proteins))
                os.remove(self.data_folder+'/chains_ids.json')

        # Check that atom indexes match the number of proteins
        if os.path.exists(self.data_folder+'/atom_indexes.json'):
            atom_indexes = self._loadDictionaryFromJson(self.data_folder+'/atom_indexes.json')
            if len(atom_indexes) != len(self.proteins):
                # print(len(atom_indexes), len(self.proteins))
                os.remove(self.data_folder+'/atom_indexes.json')

        if not os.path.exists(self.data_folder+'/chains_ids.json') or not os.path.exists(self.data_folder+'/atom_indexes.json') or self.force_reading:
            for protein in self.proteins:
                self.structure.setdefault(protein, {})
                self.conects.setdefault(protein, {})
                self.ligand_structure.setdefault(protein, {})
                self.md_topology.setdefault(protein, {})
                self.chain_ids.setdefault(protein, {})
                self.atom_indexes.setdefault(protein, {})

                for ligand in self.ligands:
                    self.chain_ids[protein].setdefault(ligand, {})
                    self.atom_indexes[protein].setdefault(ligand, {})

                    # Load input PDB with Bio.PDB and mdtraj
                    input_pdb = self._getInputPDB(protein, ligand)

                    # Skip combinations with missing input PDB
                    if not input_pdb:
                        continue

                    self.structure[protein][ligand] = parser.get_structure(protein, input_pdb)

                    if protein in self.fixed_files and ligand in self.fixed_files[protein]:
                        fixed_pdb = self.fixed_files[protein][ligand]
                        self.conects[protein][ligand] = conectLines._readPDBConectLines(fixed_pdb,
                                                                                        change_water=change_water_names,
                                                                                        only_hetatoms=only_hetatoms)

                        conect_folder =  conects_dir = self.data_folder+'/pele_conects/'
                        conect_folder += protein+self.separator+ligand+'/'
                        if not os.path.exists(conect_folder):
                            os.mkdir(conect_folder)
                        conect_file = conect_folder+protein+self.separator+ligand+'.json'
                        self._saveDictionaryAsJson(self.conects[protein][ligand], conect_file)

                    input_ligand_pdb = self._getInputLigandPDB(protein, ligand)
                    self.ligand_structure[protein][ligand] = parser.get_structure(protein, input_ligand_pdb)

                    # Add ligand three letter code ligand_names
                    if protein not in self.ligand_names or ligand not in self.ligand_names[protein]:
                        self.ligand_names.setdefault(protein, {})
                        for residue in self.ligand_structure[protein][ligand].get_residues():
                            self.ligand_names[protein][ligand] = residue.resname

                    # Read topology mdtraj trajectory object
                    self.md_topology[protein][ligand] = md.load(input_pdb)

                    # Match the MDTraj chain with the PDB chain id
                    biopdb_residues = [r for r in self.structure[protein][ligand].get_residues()]
                    mdtrj_residues = [r for r in self.md_topology[protein][ligand].topology.residues]
                    for r_pdb, r_md in zip(biopdb_residues, mdtrj_residues):
                        chain_pdb = r_pdb.get_parent().id
                        chain_md = r_md.chain.index
                        self.chain_ids[protein][ligand][chain_md] = chain_pdb

                        # Get a dictionary mapping (chain, residue, atom) to traj atom_index
                        biopdb_atoms = [a for a in r_pdb]
                        mdtrj_atoms = [a for a in r_md.atoms]
                        for a_pdb, a_md in zip(biopdb_atoms, mdtrj_atoms):
                            # Check water residues and remove final W
                            if r_pdb.id[0] == 'W':
                                atom_name = a_pdb.name[:-1]
                            else:
                                atom_name = a_pdb.name
                            # Join tuple as a string to save as json.
                            atom_map = '-'.join([r_pdb.get_parent().id, str(r_pdb.id[1]), atom_name])
                            self.atom_indexes[protein][ligand][atom_map] = a_md.index

            self._saveDictionaryAsJson(self.chain_ids, self.data_folder+'/chains_ids.json')
            self._saveDictionaryAsJson(self.atom_indexes, self.data_folder+'/atom_indexes.json')

            # Recover atom_indexes tuple status
            atom_indexes = {}
            for protein in self.atom_indexes:
                atom_indexes[protein] = {}
                for ligand in self.atom_indexes[protein]:
                    atom_indexes[protein][ligand] = {}
                    for am in self.atom_indexes[protein][ligand]:
                        ams = am.split('-')
                        atom_indexes[protein][ligand][(ams[0], int(ams[1]), ams[2])] = self.atom_indexes[protein][ligand][am]
            self.atom_indexes = atom_indexes
        else:
            self.chain_ids = self._loadDictionaryFromJson(self.data_folder+'/chains_ids.json')
            # Recover chain as integer in the dictionary
            chain_ids = {}
            for protein in self.chain_ids:
                self.structure[protein] = {}
                self.ligand_structure[protein] = {}
                self.md_topology[protein] = {}
                chain_ids[protein] = {}
                for ligand in self.chain_ids[protein]:
                    chain_ids[protein][ligand] = {}
                    input_pdb = self._getInputPDB(protein, ligand)

                    # If input file is not found continue
                    if input_pdb == None:
                        continue

                    self.structure[protein][ligand] = parser.get_structure(protein, input_pdb)
                    input_ligand_pdb = self._getInputLigandPDB(protein, ligand)

                    if input_ligand_pdb:
                        self.ligand_structure[protein][ligand] = parser.get_structure(protein, input_ligand_pdb)

                    # Add ligand three letter code ligand_names
                    if (protein not in self.ligand_names or ligand not in self.ligand_names[protein]) and ligand in self.ligand_structure[protein]:
                        self.ligand_names.setdefault(protein, {})
                        for residue in self.ligand_structure[protein][ligand].get_residues():
                            self.ligand_names[protein][ligand] = residue.resname

                    # Read topology mdtraj trajectory object
                    self.md_topology[protein][ligand] = md.load(input_pdb)
                    for chain in self.chain_ids[protein][ligand]:
                        chain_ids[protein][ligand][int(chain)] = self.chain_ids[protein][ligand][chain]

                    # Read conect lines
                    if protein in self.conect_files and ligand in self.conect_files[protein]:
                        self.conects.setdefault(protein, {})
                        self.conects[protein][ligand] = self._loadDictionaryFromJson(self.conect_files[protein][ligand])

                        # Convert json lists to tuples for hashing
                        conects = []
                        for cl in self.conects[protein][ligand]:
                            nc = []
                            for atom in cl:
                                nc.append(tuple(atom))
                            conects.append(nc)
                        self.conects[protein][ligand] = conects

            self.chain_ids = chain_ids

            self.atom_indexes = self._loadDictionaryFromJson(self.data_folder+'/atom_indexes.json')
            # Recover atom_indexes tuple status
            atom_indexes = {}
            for protein in self.atom_indexes:
                atom_indexes[protein] = {}
                for ligand in self.atom_indexes[protein]:
                    atom_indexes[protein][ligand] = {}
                    for am in self.atom_indexes[protein][ligand]:
                        ams = am.split('-')
                        atom_indexes[protein][ligand][(ams[0], int(ams[1]), ams[2])] = self.atom_indexes[protein][ligand][am]
            self.atom_indexes = atom_indexes

    def _checkSpawningInformation(self):

        # Compute spawning membership
        spawning_values = []
        regional_values = []

        for protein, ligand in self.pele_combinations:

            ligand_data = self.getProteinAndLigandData(protein, ligand)

            spawning = True
            if protein in self.spawning_files and ligand in self.spawning_files[protein]:
                if 'metrics' in self.spawning_files[protein][ligand]:
                    with open(self.spawning_files[protein][ligand]['metrics']) as jf:
                        metrics = json.load(jf)
                else:
                    spawning = False

                if 'thresholds' in self.spawning_files[protein][ligand]:
                    with open(self.spawning_files[protein][ligand]['thresholds']) as jf:
                        metrics_thresholds = json.load(jf)
                else:
                    spawning = False

                if 'mappings' in self.spawning_files[protein][ligand]:
                    with open(self.spawning_files[protein][ligand]['mappings']) as jf:
                        spawning_mapping = json.load(jf)
                else:
                    spawning = False

                if spawning:
                    # Add spawning information
                    spawning_mapping = {int(e):spawning_mapping[e] for e in spawning_mapping}
                    spawning_values += [spawning_mapping[e] for e in ligand_data.index.get_level_values('Epoch')]

                    # Add regional membership
                    metric_data = ligand_data.copy()
                    acceptance = np.ones(metric_data.shape[0], dtype=bool)
                    for metric in metrics:

                        # Skip undefined metrics
                        if metric not in metrics_thresholds:
                            continue

                        # Check how metrics will be combined
                        distances = False
                        angles = False
                        dihedrals = False
                        for x in metrics[metric]:
                            if 'distance_' in x:
                                distances = True
                            elif 'angle' in x:
                                angles = True
                            elif 'torsion' in x:
                                dihedrals = True

                        if distances and angles:
                            raise ValueError(f'Metric {metric} combines distances and angles which is not supported.')
                        if distances and dihedrals:
                            raise ValueError(f'Metric {metric} combines distances and dihedrals which is not supported.')

                        # Combine metrics
                        if distances:
                            distances = self.distances[protein][ligand][metrics[metric]]
                            metric_data[metric] = distances.min(axis=1).tolist()

                        elif angles:
                            angles = self.angles[protein][ligand][metrics[metric]]
                            if len(metrics[metric]) > 1:
                                raise ValueError('Combining more than one angle into a metric is not currently supported.')
                            metric_data[metric] = angles.min(axis=1).tolist()

                        elif dihedrals:
                            dihedrals = self.dihedrals[protein][ligand][metrics[metric]]
                            if len(metrics[metric]) > 1:
                                raise ValueError('Combining more than one dihedral into a metric is not currently supported.')
                            metric_data[metric] = dihedrals.min(axis=1).tolist()

                        if isinstance(metrics_thresholds[metric], float):
                            acceptance = acceptance & ((metric_data[metric] <= metrics_thresholds[metric]).to_numpy())

                        elif isinstance(metrics_thresholds[metric], (list, tuple)):
                            acceptance = acceptance & ((metric_data[metric] >= metrics_thresholds[metric][0]).to_numpy())
                            acceptance = acceptance & ((metric_data[metric] <= metrics_thresholds[metric][1]).to_numpy())

                    regional_values += list(acceptance)

            if not spawning:
                spawning_values += ligand_data.shape[0]*[None]
                regional_values += ligand_data.shape[0]*[None]

        if any(spawning_values):
            self.data['Regional spawning'] = spawning_values
            self.data['Regional membership'] = regional_values

class conectLines:

    def _readPDBConectLines(pdb_file, only_hetatoms=False, change_water=False):
        """
        Read PDB file and get conect lines only
        """

        # Get atom indexes by tuple and objects
        atoms = conectLines._getAtomIndexes(pdb_file, change_water=change_water)
        if only_hetatoms:
            atoms_objects = conectLines._getAtomIndexes(pdb_file, return_objects=True)
        conects = []

        # Read conect lines as dictionaries linking atoms
        with open(pdb_file) as pdbf:
            for l in pdbf:
                if l.startswith('CONECT'):
                    l = l.replace("CONECT", "")
                    l = l.strip("\n").rstrip()
                    num = len(l) / 5
                    new_l = [int(l[i * 5:(i * 5) + 5]) for i in range(int(num))]
                    if only_hetatoms:
                        het_atoms = [True if atoms_objects[int(x)].get_parent().id[0] != ' ' else False for x in new_l]
                        if True not in het_atoms:
                            continue
                    conects.append([atoms[int(x)] for x in new_l])

        return conects

    def _getAtomIndexes(pdb_file, invert=False, return_objects=False, change_water=False):

        def _get_atom_tuple(atom):

            return (atom.get_parent().get_parent().id,
                    atom.get_parent().id[1],
                    atom.name)

        def _readPDB(name, pdb_file):
            """
            Read PDB file to a structure object
            """
            parser = PDB.PDBParser()
            structure = parser.get_structure(name, pdb_file)
            return structure

        # Define atom name changes for water residues
        if change_water:
            water_name = {'O': 'OW', 'H1': '1HW', 'H2': '2HW'}

        # Read PDB file
        atom_indexes = {}
        with open(pdb_file, 'r') as f:
            for l in f:
                if l.startswith('ATOM') or l.startswith('HETATM'):
                    index, name, resname, chain, resid = (int(l[6:11]), l[12:16].strip(), l[17:20], l[21], int(l[22:26]))
                    if change_water and resname == 'HOH':
                        if name not in water_name.values():
                            name =  water_name[name]
                    atom_indexes[(chain, resid, name)] = index

        # Read structure
        structure = _readPDB('fixed', pdb_file)

        # Assign PDB indexes to each Bio.PDB atom
        atoms = {}
        for chain in structure[0]:
            for residue in chain:

                for atom in residue:

                    if change_water and residue.id[0] == 'W':
                        if name not in water_name.values():
                            atom.name = water_name[atom.name]

                    # Get atom PDB index
                    index = atom_indexes[(chain.id, residue.id[1], atom.name)]

                    # Return atom objects instead of tuples
                    if return_objects:
                        _atom = atom
                    else:
                        _atom = _get_atom_tuple(atom)

                    # Invert the returned dictionary
                    if invert:
                        atoms[_atom] = index
                    else:
                        atoms[index] = _atom
        return atoms

    def _writeConectLines(pdb_file, conects, atom_mapping=None, hydrogens=True, change_water=False, skip_hxt=False):
        """
        Write stored conect lines for a particular model into the given PDB file.

        Parameters
        ==========
        model : str
            Model name
        pdb_file : str
            Path to PDB file to modify
        """

        def check_atom_in_atoms(atom, atoms, atom_mapping):

            if atom not in atoms and atom_mapping != None and atom in atom_mapping:
                if isinstance(atom_mapping[atom], str):
                    atom = (atom[0], atom[1], atom_mapping[atom])
                elif isinstance(atom_mapping[atom], tuple) and len(atom_mapping[atom]) == 3:
                    atom = atom_mapping[atom]

            if atom not in atoms:
                residue_atoms = ' '.join([ac[-1] for ac in atoms if atom[1] == ac[1]])
                message = "Conect atom %s not found in %s's topology\n\n" % (atom, pdb_file)
                message += "Topology's residue %s atom names: %s" % (atom[1], residue_atoms)
                raise ValueError(message)

            return atom

        def get_residue_type(pdb_file, res_type):

            if res_type not in ['water', 'protein']:
                raise ValueError("res_type must be 'water' or 'protein'")

            parser = PDB.PDBParser()
            structure = parser.get_structure(pdb_file, pdb_file)

            waters = []
            protein = []

            for residue in structure.get_residues():
                if residue.id[0] == 'W':
                    waters.append((residue.get_parent().id, residue.id[1]))
                elif residue.id[0] == ' ':
                    protein.append((residue.get_parent().id, residue.id[1]))

            if res_type == 'water':
                return waters

            elif res_type == 'protein':
                return protein

        # Get atom indexes map
        atoms = conectLines._getAtomIndexes(pdb_file, invert=True)

        if change_water:
            waters = get_residue_type(pdb_file, 'water')

        if skip_hxt:
            protein = get_residue_type(pdb_file, 'protein')

        # Check atoms not found in conects
        with open(pdb_file+'.tmp', 'w') as tmp:
            with open(pdb_file) as pdb:

                # write all lines but skip END line
                for line in pdb:
                    if not line.startswith('END'):
                        tmp.write(line)

                # Write new conect line mapping
                for entry in conects:

                    if skip_hxt:
                        remove_entry = False
                        for x in entry:
                            if tuple(x[:-1]) in protein and x[2] == 'HXT':
                                remove_entry = True
                        if remove_entry and len(entry) == 2:
                            continue

                    line = 'CONECT'
                    # Check if conect lines pertain to a water molecule
                    if change_water:
                        new_entry = []
                        for x in entry:

                            if tuple(x[:-1]) in waters:

                                if x[2] == 'O':
                                    new_entry.append((x[0], x[1], x[2].replace('O', 'OW')))
                                elif x[2] == 'H1':
                                    new_entry.append((x[0], x[1], x[2].replace('H1', '1HW')))
                                elif x[2] == 'H2':
                                    new_entry.append((x[0], x[1], x[2].replace('H2', '2HW')))

                            else:
                                new_entry.append(x)

                        entry = new_entry

                    for x in entry:

                        if not hydrogens:
                            type_index = (x[2].find(next(filter(str.isalpha, x[2]))))
                            if x[2][type_index] != 'H':
                                x = check_atom_in_atoms(x, atoms, atom_mapping=atom_mapping)
                                line += '%5s' % atoms[x]

                        else:
                            if skip_hxt:
                                if tuple(x[:-1]) in protein and x[2] == 'HXT':
                                    continue
                            x = check_atom_in_atoms(x, atoms, atom_mapping=atom_mapping)
                            line += '%5s' % atoms[x]

                    line += '\n'
                    tmp.write(line)
            tmp.write('END\n')
        shutil.move(pdb_file+'.tmp', pdb_file)

def _copyScriptFile(output_folder, script_name, no_py=False, subfolder=None, hidden=True):
    """
    Copy a script file from the prepare_proteins package.

    Parameters
    ==========

    """
    # Get script
    path = "pele_analysis/scripts"
    if subfolder != None:
        path = path+'/'+subfolder

    script_file = resource_stream(Requirement.parse("pele_analysis"),
                                     path+'/'+script_name)
    script_file = io.TextIOWrapper(script_file)

    # Write control script to output folder
    if no_py == True:
        script_name = script_name[:-3]

    if hidden:
        output_path = output_folder+'/._'+script_name
    else:
        output_path = output_folder+'/'+script_name

    with open(output_path, 'w') as sof:
        for l in script_file:
            sof.write(l)

class computeDistances:

    def _computeDistances(arguments):
        epoch, trajectory, trajectory_file, topology_file, distance_pairs = arguments
        traj = md.load(trajectory_file, top=topology_file)
        distances = md.compute_distances(traj, distance_pairs)*10 # convert to angstroms
        return distances

    def _computeAngles(arguments):
        epoch, trajectory, trajectory_file, topology_file, angle_pairs = arguments
        traj = md.load(trajectory_file, top=topology_file)
<<<<<<< HEAD
        angles = np.rad2deg(md.compute_angles(traj, angle_pairs)) # convert to degrees
        return angles

    def _computeTorsions(arguments):
        epoch, trajectory, trajectory_file, topology_file, torsion_pairs = arguments
        traj = md.load(trajectory_file, top=topology_file)
        torsions = np.rad2deg(md.compute_dihedrals(traj, torsion_pairs)) # convert to degrees
        return torsions

    def _computeCoordinates(arguments):
        epoch, trajectory, trajectory_file, topology_file, coordinate_atoms = arguments

    def _computeCentroidDistances(arguments):
        epoch, trajectory, trajectory_file, topology_file, centroids_indexes = arguments
        traj = md.load(trajectory_file, top=topology_file)
        centroidDistances = []
        for cdp in centroids_indexes:
            cen1 = np.mean(traj.xyz[:, cdp[0], :], axis=1)
            cen2 = np.mean(traj.xyz[:, cdp[1], :], axis=1)
            centroidDistances.append(np.linalg.norm(cen1-cen2, axis=1).reshape((traj.n_frames, 1)))
        centroidDistances = np.concatenate(centroidDistances, axis=1)
        return centroidDistances*10.0 # convert to angstroms
=======
        angles = np.rad2deg(md.compute_angles(traj, angle_pairs))
        return angles

    def _computeDihedrals(arguments):
        epoch, trajectory, trajectory_file, topology_file, dihedral_pairs = arguments
        traj = md.load(trajectory_file, top=topology_file)
        dihedrals = np.rad2deg(md.compute_dihedrals(traj, dihedral_pairs))
        return dihedrals
>>>>>>> 122a03f3
<|MERGE_RESOLUTION|>--- conflicted
+++ resolved
@@ -82,13 +82,9 @@
         self.data = None
         self.distances = {}
         self.angles = {}
-<<<<<<< HEAD
         self.torsions = {}
         self.coordinates = {}
         self.centroid_distances = {}
-=======
-        self.dihedrals = {}
->>>>>>> 122a03f3
         self.nonbonded_energy = {}
         self.steps_matrix = None
 
@@ -337,13 +333,8 @@
         if not os.path.exists(self.data_folder + '/coordinates'):
             os.mkdir(self.data_folder + '/coordinates')
 
-<<<<<<< HEAD
         if not os.path.exists(self.data_folder + '/centroid_distances'):
             os.mkdir(self.data_folder + '/centroid_distances')
-=======
-        if not os.path.exists(self.data_folder+'/dihedrals'):
-            os.mkdir(self.data_folder+'/dihedrals')
->>>>>>> 122a03f3
 
         if not self.trajectory_files:
             raise ValueError('No trajectories were found!')
@@ -351,14 +342,10 @@
         # Iterate over all PELE protein + ligand entries
         for protein in sorted(self.trajectory_files):
             self.distances[protein] = {}
-<<<<<<< HEAD
             self.angles[protein] = {}
             self.torsions[protein] = {}
             self.coordinates[protein] = {}
             self.centroid_distances[protein] = {}  # Initialize centroid distances dictionary
-=======
-            self.dihedrals[protein] = {}
->>>>>>> 122a03f3
 
             for ligand in sorted(self.trajectory_files[protein]):
 
@@ -379,106 +366,8 @@
                 # Get protein and ligand data
                 ligand_data = self.getProteinAndLigandData(protein, ligand)
 
-<<<<<<< HEAD
                 if skip_missing and (protein not in atom_pairs or ligand not in atom_pairs[protein]):
                     continue
-=======
-                # Define a different distance output file for each pele run
-                # coordinate_file = self.data_folder+'/coordinates/'+protein+self.separator+ligand+'.csv'
-                distance_file = self.data_folder+'/distances/'+protein+self.separator+ligand+'.csv'
-                angle_file = self.data_folder+'/angles/'+protein+self.separator+ligand+'.csv'
-                dihedral_file = self.data_folder+'/dihedrals/'+protein+self.separator+ligand+'.csv'
-
-                # # Check if coordinate have been previously calculated
-                # if os.path.exists(coordinate_file) and not overwrite:
-                #     if verbose:
-                #         print('Coordinate file for %s + %s was found. Reading coordinates from there...' % (protein, ligand))
-                #     self.coordinates[protein][ligand] = pd.read_csv(coordinate_file, index_col=False)
-                #     self.coordinates[protein][ligand] = self.coordinates[protein][ligand].loc[:, ~self.coordinates[protein][ligand].columns.str.contains('^Unnamed')]
-                #     index_columns = ['Protein', 'Ligand', 'Epoch', 'Trajectory','Accepted Pele Steps']
-                #     if 'Step' in self.coordinates[protein][ligand].keys():
-                #         index_columns.append('Step')
-                #     self.coordinates[protein][ligand].set_index(index_columns, inplace=True)
-                # else:
-                #     self.coordinates[protein][ligand] = {}
-                #     self.coordinates[protein][ligand]['Protein'] = []
-                #     self.coordinates[protein][ligand]['Ligand'] = []
-                #     self.coordinates[protein][ligand]['Epoch'] = []
-                #     self.coordinates[protein][ligand]['Trajectory'] = []
-                #     self.coordinates[protein][ligand]['Accepted Pele Steps'] = []
-                # if 'Step' in self.data.index.names:
-                #     self.coordinates[protein][ligand]['Step'] = []
-
-                # Check if distance have been previously calculated
-                if os.path.exists(distance_file) and not overwrite:
-                    if verbose:
-                        print('Distance file for %s + %s was found. Reading distances from there...' % (protein, ligand))
-                    self.distances[protein][ligand] = pd.read_csv(distance_file, index_col=False)
-                    self.distances[protein][ligand] = self.distances[protein][ligand].loc[:, ~self.distances[protein][ligand].columns.str.contains('^Unnamed')]
-                    index_columns = ['Protein', 'Ligand', 'Epoch', 'Trajectory','Accepted Pele Steps']
-                    if 'Step' in self.distances[protein][ligand].keys():
-                        index_columns.append('Step')
-                    self.distances[protein][ligand].set_index(index_columns, inplace=True)
-                else:
-                    self.distances[protein][ligand] = {}
-                    self.distances[protein][ligand]['Protein'] = []
-                    self.distances[protein][ligand]['Ligand'] = []
-                    self.distances[protein][ligand]['Epoch'] = []
-                    self.distances[protein][ligand]['Trajectory'] = []
-                    self.distances[protein][ligand]['Accepted Pele Steps'] = []
-                    if 'Step' in self.data.index.names:
-                        self.distances[protein][ligand]['Step'] = []
-
-                # Check if angles have been previously calculated
-                if os.path.exists(angle_file) and not overwrite:
-                    if verbose:
-                        print('Angle file for %s + %s was found. Reading angles from there...' % (protein, ligand))
-                    self.angles[protein][ligand] = pd.read_csv(angle_file, index_col=False)
-                    self.angles[protein][ligand] = self.angles[protein][ligand].loc[:, ~self.angles[protein][ligand].columns.str.contains('^Unnamed')]
-                    index_columns = ['Protein', 'Ligand', 'Epoch', 'Trajectory','Accepted Pele Steps']
-                    if 'Step' in self.angles[protein][ligand].keys():
-                        index_columns.append('Step')
-                    self.angles[protein][ligand].set_index(index_columns, inplace=True)
-                else:
-                    self.angles[protein][ligand] = {}
-                    self.angles[protein][ligand]['Protein'] = []
-                    self.angles[protein][ligand]['Ligand'] = []
-                    self.angles[protein][ligand]['Epoch'] = []
-                    self.angles[protein][ligand]['Trajectory'] = []
-                    self.angles[protein][ligand]['Accepted Pele Steps'] = []
-                    if 'Step' in self.data.index.names:
-                        self.angles[protein][ligand]['Step'] = []
-
-                # Check if dihedrals have been previously calculated
-                if os.path.exists(dihedral_file) and not overwrite:
-                    if verbose:
-                        print('Dihedral file for %s + %s was found. Reading dihedral from there...' % (protein, ligand))
-                    self.dihedrals[protein][ligand] = pd.read_csv(dihedral_file, index_col=False)
-                    self.dihedrals[protein][ligand] = self.dihedrals[protein][ligand].loc[:, ~self.dihedrals[protein][ligand].columns.str.contains('^Unnamed')]
-                    index_columns = ['Protein', 'Ligand', 'Epoch', 'Trajectory','Accepted Pele Steps']
-                    if 'Step' in self.dihedrals[protein][ligand].keys():
-                        index_columns.append('Step')
-                    self.dihedrals[protein][ligand].set_index(index_columns, inplace=True)
-                else:
-                    self.dihedrals[protein][ligand] = {}
-                    self.dihedrals[protein][ligand]['Protein'] = []
-                    self.dihedrals[protein][ligand]['Ligand'] = []
-                    self.dihedrals[protein][ligand]['Epoch'] = []
-                    self.dihedrals[protein][ligand]['Trajectory'] = []
-                    self.dihedrals[protein][ligand]['Accepted Pele Steps'] = []
-                    if 'Step' in self.data.index.names:
-                        self.dihedrals[protein][ligand]['Step'] = []
-
-                if verbose:
-                    print('Calculating distances for %s + %s ' % (protein, ligand))
-
-                # Get the topology and all trajectory files
-                trajectory_files = self.trajectory_files[protein][ligand]
-                topology_file = self.topology_files[protein][ligand]
-
-                # Get atom pairs indexes
-                topology = md.load(topology_file).topology
->>>>>>> 122a03f3
 
                 # Prepare to calculate pairs
                 pairs = []
@@ -519,33 +408,14 @@
 
                     elif len(pair) == 3:
                         i3 = self.atom_indexes[protein][ligand][pair[2]]
-<<<<<<< HEAD
                         pairs.append((i1, i2, i3))
                         label = f'angle_{pair[0][0]}{pair[0][1]}_{pair[1][0]}{pair[1][1]}_{pair[2][0]}{pair[2][1]}'
                         labels.append(label)
                         dist_label[label] = 'angle'
-=======
-                        if len(pair) == 3:
-                            pairs.append((i1, i2, i3))
-                            dist_label[(pair[0], pair[1], pair[2])] = 'angle_'
-
-                    if len(pair) == 4:
-
-                        # Check if atoms are in the protein+ligand PELE topology
-                        if pair[0] not in self.atom_indexes[protein][ligand]:
-                            raise ValueError('Atom %s not found for protein %s and ligand %s' % (pair[0], protein, ligand))
-                        if pair[1] not in self.atom_indexes[protein][ligand]:
-                            raise ValueError('Atom %s not found for protein %s and ligand %s' % (pair[1], protein, ligand))
-                        if pair[2] not in self.atom_indexes[protein][ligand]:
-                            raise ValueError('Atom %s angle_filenot found for protein %s and ligand %s' % (pair[2], protein, ligand))
-                        if pair[3] not in self.atom_indexes[protein][ligand]:
-                            raise ValueError('Atom %s not found for protein %s and ligand %s' % (pair[3], protein, ligand))
->>>>>>> 122a03f3
 
                     elif len(pair) == 4:
                         i4 = self.atom_indexes[protein][ligand][pair[3]]
                         pairs.append((i1, i2, i3, i4))
-<<<<<<< HEAD
                         label = f'torsion_{pair[0][0]}{pair[0][1]}_{pair[1][0]}{pair[1][1]}_{pair[2][0]}{pair[2][1]}_{pair[3][0]}{pair[3][1]}'
                         labels.append(label)
                         dist_label[label] = 'torsion'
@@ -563,126 +433,6 @@
                 torsions_df, skip_index_torsion_append = _setup_data_dictionary(torsions_df, missing_torsion_labels)
                 coordinates_df, skip_index_coordinate_append = _setup_data_dictionary(coordinates_df, missing_coordinate_labels)
                 centroids_df, skip_index_centroid_append = _setup_data_dictionary(centroids_df, missing_centroid_labels)
-=======
-                        dist_label[(pair[0], pair[1], pair[2], pair[3])] = 'dihedral_'
-
-                    # pair_lengths.append(len(pair))
-
-                # # Check pairs
-                # pair_lengths = set(pair_lengths)
-                # if len(pair_lengths) > 1:
-                #     raise ValueError('Mixed number of atoms given!')
-                # pair_lengths = list(pair_lengths)[0]
-
-                # Define labels
-                labels = []
-                label_type = {}
-                for pair in atom_pairs[protein][ligand]:
-                    label = dist_label[pair]
-                    if len(pair) > 1:
-                        for p in pair:
-                            label += ''.join([str(x) for x in p])+'_'
-                    else:
-                        label += pair+'_'
-                    labels.append(label[:-1])
-                    label_type[label[:-1]] = dist_label[pair][:-1]
-
-                # # Check if labels are already in coordinate_data
-                # missing_coordinate_labels = []
-                # skip_index_coordinate_append = False
-                # if isinstance(self.coordinates[protein][ligand], pd.DataFrame):
-                #     coordinates_keys = list(self.coordinates[protein][ligand].keys())
-                #     for l in labels:
-                #         if label_type[l] != 'coordinate':
-                #             continue
-                #         if l not in coordinates_keys:
-                #             missing_coordinate_labels.append(l)
-                #
-                #     if missing_coordinate_labels != []:
-                #
-                #         # Convert DF into a dictionary for coordinate appending
-                #         self.coordinates[protein][ligand].reset_index(inplace=True)
-                #         self.coordinates[protein][ligand] = self.coordinates[protein][ligand].to_dict()
-                #         for k in self.coordinates[protein][ligand]:
-                #             nv = [self.coordinates[protein][ligand][k][x] for x in self.coordinates[protein][ligand][k]]
-                #             self.coordinates[protein][ligand][k] = nv
-                #         skip_index_coordinate_append = True
-                #
-                # else:
-                #     missing_coordinate_labels = [l for l in labels if label_type[l] == 'coordinate']
-
-                # Check if labels are already in distance_data
-                missing_distance_labels = []
-                skip_index_distance_append = False
-                if isinstance(self.distances[protein][ligand], pd.DataFrame):
-                    distances_keys = list(self.distances[protein][ligand].keys())
-                    for l in labels:
-                        if label_type[l] != 'distance':
-                            continue
-                        if l not in distances_keys:
-                            missing_distance_labels.append(l)
-
-                    if missing_distance_labels != []:
-
-                        # Convert DF into a dictionary for distance appending
-                        self.distances[protein][ligand].reset_index(inplace=True)
-                        self.distances[protein][ligand] = self.distances[protein][ligand].to_dict()
-                        for k in self.distances[protein][ligand]:
-                            nv = [self.distances[protein][ligand][k][x] for x in self.distances[protein][ligand][k]]
-                            self.distances[protein][ligand][k] = nv
-                        skip_index_distance_append = True
-
-                else:
-                    missing_distance_labels = [l for l in labels if label_type[l] == 'distance']
-
-                # Check if labels are already in angle_data
-                missing_angle_labels = []
-                skip_index_angle_append = False
-                if isinstance(self.angles[protein][ligand], pd.DataFrame):
-                    angles_keys = list(self.angles[protein][ligand].keys())
-                    for l in labels:
-                        if label_type[l] != 'angle':
-                            continue
-                        if l not in angles_keys:
-                            missing_angle_labels.append(l)
-
-                    if missing_angle_labels != []:
-
-                        # Convert DF into a dictionary for angle appending
-                        self.angles[protein][ligand].reset_index(inplace=True)
-                        self.angles[protein][ligand] = self.angles[protein][ligand].to_dict()
-                        for k in self.angles[protein][ligand]:
-                            nv = [self.angles[protein][ligand][k][x] for x in self.angles[protein][ligand][k]]
-                            self.angles[protein][ligand][k] = nv
-                        skip_index_angle_append = True
-
-                else:
-                    missing_angle_labels = [l for l in labels if label_type[l] == 'angle']
-
-                # Check if labels are already in dihedral_data
-                missing_dihedral_labels = []
-                skip_index_dihedral_append = False
-                if isinstance(self.dihedrals[protein][ligand], pd.DataFrame):
-                    dihedrals_keys = list(self.dihedrals[protein][ligand].keys())
-                    for label in labels:
-                        if label_type[label] != 'dihedral':
-                            continue
-                        if l not in dihedrals_keys:
-                            missing_dihedral_labels.append(l)
-
-                    if missing_dihedral_labels != []:
-
-                        # Convert DF into a dictionary for dihedral appending
-                        self.dihedrals[protein][ligand].reset_index(inplace=True)
-                        self.dihedrals[protein][ligand] = self.dihedrals[protein][ligand].to_dict()
-                        for k in self.dihedrals[protein][ligand]:
-                            nv = [self.dihedrals[protein][ligand][k][x] for x in self.dihedrals[protein][ligand][k]]
-                            self.dihedrals[protein][ligand][k] = nv
-                        skip_index_dihedral_append = True
-
-                else:
-                    missing_dihedral_labels = [l for l in labels if label_type[l] == 'dihedral']
->>>>>>> 122a03f3
 
                 # Update pairs based on missing labels
                 distance_pairs = [p for p, l in zip(pairs, labels) if l in missing_distance_labels]
@@ -691,7 +441,6 @@
                 coordinate_pairs = [p for p, l in zip(pairs, labels) if l in missing_coordinate_labels]
                 centroid_pairs = [p for p, l in zip(pairs, labels) if l in missing_centroid_labels]
 
-<<<<<<< HEAD
                 # Prepare jobs for parallel processing
                 distance_jobs = []
                 angle_jobs = []
@@ -718,85 +467,9 @@
                 if distance_jobs:
                     distances = _process_distance_jobs(distance_jobs)
                     _store_distance_data(distances_df, distances, skip_index_distance_append, missing_distance_labels)
-=======
-                if missing_dihedral_labels != []:
-                    for label in missing_dihedral_labels:
-                        if label_type[label] == 'dihedral':
-                            self.dihedrals[protein][ligand][label] = []
-
-                # Update pairs based on missing labels
-                # coordinate_atoms = []
-                distance_pairs = []
-                angle_pairs = []
-                dihedral_pairs = []
-                for p,l in zip(pairs, labels):
-                    # if l in missing_coordinate_labels:
-                        # coordinate_atoms.append(p)
-                    if l in missing_distance_labels:
-                        distance_pairs.append(p)
-                    elif l in missing_angle_labels:
-                        angle_pairs.append(p)
-                    elif l in missing_dihedral_labels:
-                        dihedral_pairs.append(p)
-
-                # Compute distances and add them to the dicionary
-                distance_jobs = []
-                angle_jobs = []
-                dihedral_jobs = []
-
-                for epoch in sorted(trajectory_files):
-
-                    epoch_data = ligand_data[ligand_data.index.get_level_values('Epoch') == epoch]
-
-                    for t in sorted(trajectory_files[epoch]):
-
-                        trajectory_data = epoch_data[epoch_data.index.get_level_values('Trajectory') == t]
-
-                        # Calculate distances
-                        if distance_pairs:
-                            distance_jobs.append((epoch, t, trajectory_files[epoch][t], topology_file, distance_pairs))
-                            if not skip_index_distance_append:
-                                self.distances[protein][ligand]['Epoch'] += [epoch]*trajectory_data.shape[0]
-                                self.distances[protein][ligand]['Trajectory'] += [t]*trajectory_data.shape[0]
-
-                        # Calculate angles
-                        if angle_pairs:
-                            angle_jobs.append((epoch, t, trajectory_files[epoch][t], topology_file, angle_pairs))
-                            if not skip_index_angle_append:
-                                self.angles[protein][ligand]['Epoch'] += [epoch]*trajectory_data.shape[0]
-                                self.angles[protein][ligand]['Trajectory'] += [t]*trajectory_data.shape[0]
-
-                        # Calculate dihedrals
-                        if dihedral_pairs:
-                            dihedral_jobs.append((epoch, t, trajectory_files[epoch][t], topology_file, dihedral_pairs))
-                            if not skip_index_dihedral_append:
-                                self.dihedrals[protein][ligand]['Epoch'] += [epoch]*trajectory_data.shape[0]
-                                self.dihedrals[protein][ligand]['Trajectory'] += [t]*trajectory_data.shape[0]
-
-                if distance_jobs:
-                    distances = pool.map(computeDistances._computeDistances, distance_jobs)
-                    distances = np.concatenate(distances)
-
-                    # Store data
-                    if not skip_index_distance_append:
-                        self.distances[protein][ligand]['Protein'] = [protein]*distances.shape[0]
-                        self.distances[protein][ligand]['Ligand'] = [ligand]*distances.shape[0]
-                        accepted_pele_steps = ligand_data.index.get_level_values('Accepted Pele Steps')
-                        assert distances.shape[0], accepted_pele_steps.shape[0]
-                        self.distances[protein][ligand]['Accepted Pele Steps'] = accepted_pele_steps.to_list()
-
-                        if 'Step' in ligand_data.index.names:
-                            steps = ligand_data.index.get_level_values('Step')
-                            assert distances.shape[0], steps.shape[0]
-                            self.distances[protein][ligand]['Step'] = steps.to_list()
-
-                    for i,label in enumerate(missing_distance_labels):
-                        self.distances[protein][ligand][label] = list(distances[:,i])
->>>>>>> 122a03f3
 
                 # Process and store angles
                 if angle_jobs:
-<<<<<<< HEAD
                     angles = _process_angle_jobs(angle_jobs)
                     _store_distance_data(angles_df, angles, skip_index_angle_append, missing_angle_labels)
 
@@ -837,84 +510,6 @@
                 self.torsions[protein][ligand].set_index(index_columns, inplace=True)
                 self.coordinates[protein][ligand].set_index(index_columns, inplace=True)
                 self.centroid_distances[protein][ligand].set_index(index_columns, inplace=True)
-=======
-                    angles = pool.map(computeDistances._computeAngles, angle_jobs)
-                    angles = np.concatenate(angles)
-
-                    # Store data
-                    if not skip_index_angle_append:
-                        self.angles[protein][ligand]['Protein'] = [protein]*angles.shape[0]
-                        self.angles[protein][ligand]['Ligand'] = [ligand]*angles.shape[0]
-                        accepted_pele_steps = ligand_data.index.get_level_values('Accepted Pele Steps')
-                        assert angles.shape[0], accepted_pele_steps.shape[0]
-                        self.angles[protein][ligand]['Accepted Pele Steps'] = accepted_pele_steps.to_list()
-                        if 'Step' in ligand_data.index.names:
-                            steps = ligand_data.index.get_level_values('Step')
-                            assert angles.shape[0], steps.shape[0]
-                            self.angles[protein][ligand]['Step'] = steps.to_list()
-
-                    for i,label in enumerate(missing_angle_labels):
-                        self.angles[protein][ligand][label] = list(angles[:,i])
-
-                if dihedral_jobs:
-                    dihedrals = pool.map(computeDistances._computeDihedrals, dihedral_jobs)
-                    dihedrals = np.concatenate(dihedrals)
-
-                    # Store data
-                    if not skip_index_dihedral_append:
-                        self.dihedrals[protein][ligand]['Protein'] = [protein]*dihedrals.shape[0]
-                        self.dihedrals[protein][ligand]['Ligand'] = [ligand]*dihedrals.shape[0]
-                        accepted_pele_steps = ligand_data.index.get_level_values('Accepted Pele Steps')
-                        assert dihedrals.shape[0], accepted_pele_steps.shape[0]
-                        self.dihedrals[protein][ligand]['Accepted Pele Steps'] = accepted_pele_steps.to_list()
-                        if 'Step' in ligand_data.index.names:
-                            steps = ligand_data.index.get_level_values('Step')
-                            assert dihedrals.shape[0], steps.shape[0]
-                            self.dihedrals[protein][ligand]['Step'] = steps.to_list()
-
-                    for i,label in enumerate(missing_dihedral_labels):
-                        self.dihedrals[protein][ligand][label] = list(dihedrals[:,i])
-
-                # Convert distances into dataframe
-                # self.coordinates[protein][ligand] = pd.DataFrame(self.coordinates[protein][ligand])
-                self.distances[protein][ligand] = pd.DataFrame(self.distances[protein][ligand])
-                self.angles[protein][ligand] = pd.DataFrame(self.angles[protein][ligand])
-                self.dihedrals[protein][ligand] = pd.DataFrame(self.dihedrals[protein][ligand])
-
-                # Save distances to CSV file
-                # self.coordinates[protein][ligand].to_csv(coordinates_file)
-                self.distances[protein][ligand].to_csv(distance_file)
-                self.angles[protein][ligand].to_csv(angle_file)
-                self.dihedrals[protein][ligand].to_csv(dihedral_file)
-
-                # # Set indexes for DataFrame
-                # if coordinates_pairs:
-                #     index_columns = ['Protein', 'Ligand', 'Epoch', 'Trajectory','Accepted Pele Steps']
-                #     if 'Step' in self.coordinates[protein][ligand].keys():
-                #         index_columns.append('Step')
-                #     self.coordinates[protein][ligand].set_index(index_columns, inplace=True)
-
-                # Set indexes for DataFrame
-                if distance_pairs:
-                    index_columns = ['Protein', 'Ligand', 'Epoch', 'Trajectory','Accepted Pele Steps']
-                    if 'Step' in self.distances[protein][ligand].keys():
-                        index_columns.append('Step')
-                    self.distances[protein][ligand].set_index(index_columns, inplace=True)
-
-                # Set indexes for DataFrame
-                if angle_pairs:
-                    index_columns = ['Protein', 'Ligand', 'Epoch', 'Trajectory','Accepted Pele Steps']
-                    if 'Step' in self.angles[protein][ligand].keys():
-                        index_columns.append('Step')
-                    self.angles[protein][ligand].set_index(index_columns, inplace=True)
-
-                # Set indexes for DataFrame
-                if dihedral_pairs:
-                    index_columns = ['Protein', 'Ligand', 'Epoch', 'Trajectory','Accepted Pele Steps']
-                    if 'Step' in self.dihedrals[protein][ligand].keys():
-                        index_columns.append('Step')
-                    self.dihedrals[protein][ligand].set_index(index_columns, inplace=True)
->>>>>>> 122a03f3
 
     def getTrajectory(self, protein, ligand, step, trajectory, equilibration=False):
         """
@@ -2904,17 +2499,7 @@
                     if distance_type == 'distance':
                         best_distances = self.distances[protein][ligand][distances].idxmin(axis=1).to_list()
                     elif distance_type == 'angle':
-<<<<<<< HEAD
                         best_distances = [distances[0]] * len(distance_values)
-=======
-                        if len(distances) > 1:
-                            raise ValueError('Combining more than one angle is not supported at the moment!')
-                        distance_values = self.angles[protein][ligand][distances[0]]
-                    elif distance_type == 'dihedral':
-                        if len(distances) > 1:
-                            raise ValueError('Combining more than one dihedral is not supported at the moment!')
-                        distance_values = self.dihedrals[protein][ligand][distances[0]]
->>>>>>> 122a03f3
 
                     label_values.extend(label_mapping.get(x) for x in best_distances if x in label_mapping)
 
@@ -2923,17 +2508,8 @@
 
             self.data[metric_name] = values
 
-<<<<<<< HEAD
             if labels and label_values:
                 self.data[f'label_{name}'] = label_values
-=======
-                        if distance_type == 'distance':
-                            best_distances = self.distances[protein][ligand][distances].idxmin(axis=1).to_list()
-                        elif distance_type == 'angle':
-                            best_distances = self.angles[protein][ligand][distances[0]].to_list()
-                        elif distance_type == 'torsion':
-                            best_distances = self.dihedrals[protein][ligand][distances[0]].to_list()
->>>>>>> 122a03f3
 
             self._saveDataState()
 
@@ -6894,7 +6470,6 @@
     def _computeAngles(arguments):
         epoch, trajectory, trajectory_file, topology_file, angle_pairs = arguments
         traj = md.load(trajectory_file, top=topology_file)
-<<<<<<< HEAD
         angles = np.rad2deg(md.compute_angles(traj, angle_pairs)) # convert to degrees
         return angles
 
@@ -6916,14 +6491,4 @@
             cen2 = np.mean(traj.xyz[:, cdp[1], :], axis=1)
             centroidDistances.append(np.linalg.norm(cen1-cen2, axis=1).reshape((traj.n_frames, 1)))
         centroidDistances = np.concatenate(centroidDistances, axis=1)
-        return centroidDistances*10.0 # convert to angstroms
-=======
-        angles = np.rad2deg(md.compute_angles(traj, angle_pairs))
-        return angles
-
-    def _computeDihedrals(arguments):
-        epoch, trajectory, trajectory_file, topology_file, dihedral_pairs = arguments
-        traj = md.load(trajectory_file, top=topology_file)
-        dihedrals = np.rad2deg(md.compute_dihedrals(traj, dihedral_pairs))
-        return dihedrals
->>>>>>> 122a03f3
+        return centroidDistances*10.0 # convert to angstroms