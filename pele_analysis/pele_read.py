import os
import pandas as pd
import numpy as np
import mdtraj as md

def getTrajectoryFiles(pele_output_folder):
    """
    Retrieves the paths to the trajectory files from an Adaptive-PELE Platform output folder.

    Parameters
    ==========
    pele_output_folder : str
        Adaptive-PELE Platform output folder

    Returns
    =======
    trajectory_file : dict
        Dictionary containing the path to the trajectory files separated by epochs and then trajectories.
        Be mindful of iterate using the sorted() function upon the returned dictionary!
    """

    trajectory_file = {}

    pdb_warn = True
    for e in sorted(os.listdir(pele_output_folder)):
        # Check that folder is a simulation folder
        is_sim = False
        if not os.path.isdir(pele_output_folder+'/'+e):
            continue
        else:
            for f in os.listdir(pele_output_folder+'/'+e):
                if f.startswith('trajectory_'):
                    is_sim = True
                    break
        if not is_sim:
            continue
        # Skip equilibration files
        if e.startswith('equilibration_'):
            continue

        # Add epoch to trajectory file
        epoch_directory = pele_output_folder+'/'+e
        epoch = int(e)
        trajectory_file[epoch] = {}

        for f in sorted(os.listdir(epoch_directory)):
            if f.endswith('.xtc'):
                t = int(f.split('_')[-1].split('.')[0])
                trajectory_file[epoch][t] = epoch_directory+'/'+f

            # Check if trajectory has been given as PDB
            elif f.endswith('.pdb') and f.startswith('trajectory_'):
                if pdb_warn:
                    print('Trajectories found as PDB at %s' % pele_output_folder)
                    pdb_warn = False
                    print('Converting trajectories to xtc...')

                print('Converting file %s' % epoch_directory+'/'+f, end='\r')
                traj = md.load(epoch_directory+'/'+f)
                traj.save(epoch_directory+'/'+f.replace('.pdb', '.xtc'))
                os.remove(epoch_directory+'/'+f)
                t = int(f.split('_')[-1].split('.')[0])
                trajectory_file[epoch][t] = epoch_directory+'/'+f.replace('.pdb', '.xtc')

    return trajectory_file

def getReportFiles(pele_output_folder):
    """
    Retrieves the paths to the report files from an Adaptive-PELE Platform output folder.
    Be mindful of iterate using the sorted() function upon the returned dictionary!

    Parameters
    ==========
    pele_output_folder : str
        Adaptive-PELE Platform output folder

    Returns
    =======
    report_file : dict
        Dictionary containing the path to the report files separated by epochs and then trajectories.
    """

    report_file = {}

    for e in sorted(os.listdir(pele_output_folder)):
        try:
            epoch = int(e)
            report_file[epoch] = {}
            for f in sorted(os.listdir(pele_output_folder+'/'+e)):
                if 'report' in f:
                    t = int(f.split('_')[-1])
                    report_file[epoch][t] = pele_output_folder+'/'+e+'/'+f
        except:
            continue

    return report_file

def getEquilibrationReportFiles(pele_output_folder):
    """
    Retrieves the paths to the equilibration files from an Adaptive-PELE Platform output folder.
    Be mindful of iterate using the sorted() function upon the returned dictionary!

    Parameters
    ==========
    pele_output_folder : str
        Adaptive-PELE Platform output folder

    Returns
    =======
    report_file : dict
        Dictionary containing the path to the report files separated by epochs and then trajectories.
    """

    report_file = {}
    for s in sorted(os.listdir(pele_output_folder)):
        if s.startswith('equilibration'):
            step = s.split('_')[1]
            report_file[step] = {}
            for f in sorted(os.listdir(pele_output_folder+'/'+s)):
                if 'report' in f:
                    t = int(f.split('_')[-1])
                    report_file[step][t] = pele_output_folder+'/'+s+'/'+f

    return report_file

def getEquilibrationTrajectoryFiles(pele_output_folder):
    """
    Retrieves the paths to the equilibration files from an Adaptive-PELE Platform output folder.
    Be mindful of iterate using the sorted() function upon the returned dictionary!

    Parameters
    ==========
    pele_output_folder : str
        Adaptive-PELE Platform output folder

    Returns
    =======
    report_file : dict
        Dictionary containing the path to the report files separated by epochs and then trajectories.
    """

    pdb_warn = True
    trajectory_file = {}
    for e in sorted(os.listdir(pele_output_folder)):

        # Check that folder is a simulation folder
        is_sim = False
        if not os.path.isdir(pele_output_folder+'/'+e):
            continue
        else:
            for f in os.listdir(pele_output_folder+'/'+e):
                if f.startswith('trajectory_'):
                    is_sim = True
                    break

        if not is_sim:
            continue

        # Skip non equilibration folders
        if not e.startswith('equilibration_'):
            continue

        # Add epoch to trajectory file
        epoch_directory = pele_output_folder+'/'+e
        epoch = int(e.split('_')[1])
        trajectory_file[epoch] = {}
        for f in sorted(os.listdir(epoch_directory)):
            if f.endswith('.xtc'):
                t = int(f.split('_')[-1].split('.')[0])
                trajectory_file[epoch][t] = epoch_directory+'/'+f

            # Check if trajectory has been given as PDB
            elif f.endswith('.pdb') and f.startswith('trajectory_'):
                if pdb_warn:
                    print('Trajectories found as PDB at %s' % epoch_directory)
                    pdb_warn = False
                    print('Converting trajectories to xtc...')

                print('Converting file %s' % epoch_directory+'/'+f, end='\r')
                traj = md.load(epoch_directory+'/'+f)
                traj.save(epoch_directory+'/'+f.replace('.pdb', '.xtc'))
                os.remove(epoch_directory+'/'+f)
                t = int(f.split('_')[-1].split('.')[0])
                trajectory_file[epoch][t] = epoch_directory+'/'+f.replace('.pdb', '.xtc')

    return trajectory_file

def getTopologyFile(pele_input_folder):
    """
    Retrieves the path to the topology (pdb) file of the Adaptive-PELE Platform
    output folder.

    Parameters
    ==========
    pele_output_folder : str
        Adaptive-PELE Platform output folder

    Returns
    =======
    topology_file : str
        Path to the topology file
    """
    for f in os.listdir(pele_input_folder):
        if f.endswith('processed.pdb'):
            topology_file = pele_input_folder+'/'+f

    return topology_file

def readReportFiles(report_files, protein, ligand, equilibration=False, force_reading=False,
                    ebr_threshold=0.1, data_folder_name='.pele_analysis', separator='-'):
    """
    Merge a list of report files data into a single data frame. It adds epoch and trajectory
    information based on the input dictionary structure: report_files[epoch][trajectory].

    Parameters
    ==========
    report_files : dict
        Dictionary containing report files paths sorted by epochs and trajectories.
        See get_report_files() function's output.

    Returns
    =======
    report_data : pandas.DataFrame
        Panda dataframe contatining all reporters file information. Epoch and Trajectory
        are defined as th DataFrame indexes.
    """

    if equilibration:
        csv_file_name = data_folder_name+'/equilibration_data_'+protein+separator+ligand+'.csv'
    else:
        csv_file_name = data_folder_name+'/data_'+protein+separator+ligand+'.csv'

    if os.path.exists(csv_file_name) and not force_reading:
        report_data = pd.read_csv(csv_file_name)

        # Convert protein and ligand columns to strings
        report_data = report_data.astype({'Protein':'string'})
        report_data = report_data.astype({'Ligand':'string'})

        if equilibration:
            distance_data = None
            nonbonded_energy_data = None
        else:
            csv_distances_file = data_folder_name+'/distances/'+protein+separator+ligand+'.csv'
            csv_nonbonded_energy_file = data_folder_name+'/nonbonded_energy/'+protein+separator+ligand+'.csv'

            if os.path.exists(csv_distances_file):
                distance_data = pd.read_csv(csv_distances_file)
                distance_data = distance_data.loc[:, ~distance_data.columns.str.contains('^Unnamed')]
                distance_data.set_index(['Protein', 'Ligand', 'Epoch', 'Trajectory', 'Accepted Pele Steps', 'Step'], inplace=True)
            else:
                distance_data = None

            if os.path.exists(csv_nonbonded_energy_file):
                nonbonded_energy_data = pd.read_csv(csv_nonbonded_energy_file)
                nonbonded_energy_data = nonbonded_energy_data.loc[:, ~nonbonded_energy_data.columns.str.contains('^Unnamed')]
                nonbonded_energy_data.set_index(['Protein', 'Ligand', 'Epoch', 'Trajectory', 'Accepted Pele Steps'], inplace=True)
            else:
                nonbonded_energy_data = None

    elif report_files != None:
        report_data = []
        distance_data = []
        nonbonded_energy_data = []

        for epoch in sorted(report_files):
            for traj in sorted(report_files[epoch]):
                rd, dd ,nbed = _readReportFile(report_files[epoch][traj],
                                         equilibration=equilibration,
                                         ebr_threshold=ebr_threshold,
                                         protein=protein,
                                         ligand=ligand,
                                         epoch=epoch,
                                         trajectory=traj)

                report_data.append(rd)
                distance_data.append(dd)
                nonbonded_energy_data.append(nbed)

        # Check pele data can be read by the library
        try:
            report_data = pd.concat(report_data)
            distance_data = pd.concat(distance_data)
            nonbonded_energy_data = pd.concat(nonbonded_energy_data)

        except:
            if equilibration:
                print('Failed to read PELE equilibration data for %s + %s' % (protein, ligand))
            else:
                print('Failed to read PELE data for %s + %s' % (protein, ligand))
            return (None, None, None)

        if report_data.empty:
            print('Failed to read PELE data for %s + %s' % (protein, ligand))
            return (None, None, None)

<<<<<<< HEAD
        report_data.set_index(['Protein', 'Ligand', 'Epoch', 'Trajectory', 'Accepted Pele Steps', 'Step'], inplace=True)
        distance_data.set_index(['Protein', 'Ligand', 'Epoch', 'Trajectory', 'Accepted Pele Steps', 'Step'], inplace=True)
=======
        report_data.set_index(['Protein', 'Ligand', 'Epoch', 'Trajectory', 'Accepted Pele Steps'], inplace=True)
        distance_data.set_index(['Protein', 'Ligand', 'Epoch', 'Trajectory', 'Accepted Pele Steps'], inplace=True)
        nonbonded_energy_data.set_index(['Protein', 'Ligand', 'Epoch', 'Trajectory', 'Accepted Pele Steps'], inplace=True)

>>>>>>> 732e891b
        _saveDataToCSV(report_data, protein, ligand, equilibration=equilibration,
                       separator=separator, data_folder_name=data_folder_name)
    else:
        report_data = None
        distance_data = None
        nonbonded_energy_data = None

    return report_data, distance_data, nonbonded_energy_data

def _readReportFile(report_file, equilibration=False, ebr_threshold=0.1, protein=None,
                    ligand=None, epoch=None, trajectory=None):
    """
    Reads a single report file as a pandas DataFrame.

    Parameters
    ==========
    report_file : str
        Path to the report file.

    Returns
    =======
    report_values : pandas.DataFrame
        Panda dataframe containing the report file information.
    """

    report_values = {}
    distance_values = {}
    nonbonded_energy_values = {}
    all_values = []
    int_terms = ['Step', 'Accepted Pele Steps']

    with open(report_file) as rf:
        for i,l in enumerate(rf):
            if i == 0:
                terms = [t for t in l[1:].strip().split('    ')]
                for t in terms:
                    if t == 'numberOfAcceptedPeleSteps':
                        t = 'Accepted Pele Steps'
                    if t == 'sasaLig':
                        t = 'Ligand SASA'
                    if t == 'currentEnergy':
                        t = 'Total Energy'
                    if t == 'BindingEnergy':
                        t = 'Binding Energy'
                    if equilibration:
                        if t.startswith('L:1_'):
                            continue

                    if t in int_terms:
                        distance_values[t] = []
                        report_values[t] = []
                        nonbonded_energy_values[t] = []
                    elif t.startswith('distance_'):
                        distance_values[t] = []
                    elif t.endswith(':all') or t.endswith(':lennard_jones') or t.endswith(':sgb') or t.endswith(':electrostatic'):
                        nonbonded_energy_values[t] = []
                    else:
                        report_values[t] = []
                    all_values.append(t)
            else:
                for t,x in zip(all_values, l.split()):
                    if equilibration:
                        if t.startswith('L:1_'):
                            continue
                    if t in int_terms:
                        report_values[t].append(int(x))
                        distance_values[t].append(int(x))
                        nonbonded_energy_values[t].append(int(x))
                    else:
                        if t.startswith('distance_'):
                            distance_values[t].append(float(x))
                        elif t.endswith(':all') or t.endswith(':lennard_jones') or t.endswith(':sgb') or t.endswith(':electrostatic'):
                            nonbonded_energy_values[t].append(float(x))
                        else:
                            report_values[t].append(float(x))

        # Check for energy by residue data which is below threshold
        to_remove = []
        for t in report_values:
            if t.startswith('L:1_'):
                if np.abs(np.average(report_values[t])) <= ebr_threshold:
                    to_remove.append(t)

        # Delete ebr data below threshold
        for t in to_remove:
            del report_values[t]

        report_values = pd.DataFrame(report_values)
        distance_values = pd.DataFrame(distance_values)
        nonbonded_energy_values = pd.DataFrame(nonbonded_energy_values)

        if report_values.empty:
            return None

        # Add epoch and trajectory to DF
        report_values['Protein'] = protein
        report_values['Ligand'] = ligand
        report_values['Epoch'] = epoch
        report_values['Trajectory'] = trajectory
        report_values.drop(['Task'], axis=1, inplace=True)

        # Add epoch and trajectory to distances DF
        distance_values['Protein'] = protein
        distance_values['Ligand'] = ligand
        distance_values['Epoch'] = epoch
        distance_values['Trajectory'] = trajectory

        # Add epoch and trajectory to nonbonded energy DF
        nonbonded_energy_values['Protein'] = protein
        nonbonded_energy_values['Ligand'] = ligand
        nonbonded_energy_values['Epoch'] = epoch
        nonbonded_energy_values['Trajectory'] = trajectory

    return report_values, distance_values, nonbonded_energy_values

def _saveDataToCSV(dataframe, protein, ligand, equilibration=False, separator='-', data_folder_name='.pele_analysis'):
    if not os.path.exists(data_folder_name):
        os.mkdir(data_folder_name)
    if equilibration:
        csv_file_name = data_folder_name+'/equilibration_data_'+protein+separator+ligand+'.csv'
    else:
        csv_file_name = data_folder_name+'/data_'+protein+separator+ligand+'.csv'
    dataframe.to_csv(csv_file_name)<|MERGE_RESOLUTION|>--- conflicted
+++ resolved
@@ -294,15 +294,10 @@
             print('Failed to read PELE data for %s + %s' % (protein, ligand))
             return (None, None, None)
 
-<<<<<<< HEAD
         report_data.set_index(['Protein', 'Ligand', 'Epoch', 'Trajectory', 'Accepted Pele Steps', 'Step'], inplace=True)
         distance_data.set_index(['Protein', 'Ligand', 'Epoch', 'Trajectory', 'Accepted Pele Steps', 'Step'], inplace=True)
-=======
-        report_data.set_index(['Protein', 'Ligand', 'Epoch', 'Trajectory', 'Accepted Pele Steps'], inplace=True)
-        distance_data.set_index(['Protein', 'Ligand', 'Epoch', 'Trajectory', 'Accepted Pele Steps'], inplace=True)
-        nonbonded_energy_data.set_index(['Protein', 'Ligand', 'Epoch', 'Trajectory', 'Accepted Pele Steps'], inplace=True)
-
->>>>>>> 732e891b
+        nonbonded_energy_data.set_index(['Protein', 'Ligand', 'Epoch', 'Trajectory', 'Accepted Pele Steps', 'Step'], inplace=True)
+
         _saveDataToCSV(report_data, protein, ligand, equilibration=equilibration,
                        separator=separator, data_folder_name=data_folder_name)
     else:
